--- conflicted
+++ resolved
@@ -13,10 +13,6 @@
 Currently only supports OpenAI (Anthropic soon!!!)
 For local testing, load these from a config.py file
 """
-<<<<<<< HEAD
-=======
-from datetime import datetime
->>>>>>> addd8765
 from enum import Enum
 import json
 import math
@@ -25,10 +21,7 @@
 import sys
 from typing import Literal, List, Union
 
-<<<<<<< HEAD
-=======
 from dotenv import load_dotenv
->>>>>>> addd8765
 from fastapi import Depends, FastAPI
 from fastapi.security import APIKeyHeader
 from fastapi.middleware.httpsredirect import HTTPSRedirectMiddleware
@@ -36,10 +29,7 @@
 from starlette.requests import Request
 from starlette.responses import Response
 
-<<<<<<< HEAD
 from dotenv import load_dotenv
-=======
->>>>>>> addd8765
 from openai import OpenAI
 from pydantic import BaseModel
 import wandb
