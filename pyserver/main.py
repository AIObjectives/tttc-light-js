#!/usr/bin/env python

########################################
# T3C Pyserver: LLM Pipeline in Python #
#--------------------------------------#
"""
A minimal FastAPI Python server calling the T3C LLM pipeline.

Each pipeline call assumes the client has already included
any user edits of the LLM configuration, including the model
name to use, the system prompt, and the specific pipeline step prompts.

Currently only supports OpenAI (Anthropic soon!!!)
For local testing, load these from a config.py file
"""
<<<<<<< HEAD
import os
import sys
from pathlib import Path
from enum import Enum
from typing import Literal

from fastapi import Depends, FastAPI
from fastapi.security import APIKeyHeader
from fastapi.middleware.httpsredirect import HTTPSRedirectMiddleware
from starlette.middleware.base import BaseHTTPMiddleware
from starlette.requests import Request
from starlette.responses import Response

=======
from dotenv import load_dotenv
from fastapi import FastAPI
>>>>>>> 50eea8b4
from openai import OpenAI
from pydantic import BaseModel
from typing import List, Union
import wandb

from datetime import datetime
import json
<<<<<<< HEAD
from dotenv import load_dotenv
=======
import math
import os
from pathlib import Path
import sys
import time
>>>>>>> 50eea8b4

# Add the current directory to path for imports
current_dir = Path(__file__).resolve().parent
sys.path.append(str(current_dir))

import config
from utils import cute_print, topic_desc_map, full_speaker_map

load_dotenv()

class Environment(str, Enum):
    DEV = "dev"
    PROD = "prod"

# Get environment with type safety
def get_environment() -> Environment:
    env = os.getenv("NODE_ENV").lower()
    if env not in [Environment.DEV, Environment.PROD]:
      raise Exception("Environment not set: set NODE_ENV in pyserver/.env to valid value")
    return Environment(env)

class SecurityHeadersMiddleware(BaseHTTPMiddleware):
    async def dispatch(self, request: Request, call_next) -> Response:
        response = await call_next(request)
        
        # Add HSTS only in production
        if get_environment() == Environment.PROD:
            response.headers['Strict-Transport-Security'] = 'max-age=31536000; includeSubDomains'
        
        # Additional security headers - safe for both environments
        response.headers['X-Content-Type-Options'] = 'nosniff'
        response.headers['X-Frame-Options'] = 'DENY'
        response.headers['X-XSS-Protection'] = '1; mode=block'
        
        return response
        
app = FastAPI()
# Configure middleware based on environment
environment = get_environment()
if environment == Environment.PROD:
    app.add_middleware(HTTPSRedirectMiddleware)
app.add_middleware(SecurityHeadersMiddleware)

header_scheme = APIKeyHeader(name="openai-api-key") 
 
@app.get("/")
def read_root():
    return {"Hello": "World"}

class Comment(BaseModel):
  id: str
  text: str
  speaker: str

class CommentList(BaseModel):
  comments: List[Comment]

class LLMConfig(BaseModel):
  model_name: str
  system_prompt: str
  user_prompt: str
 
class CommentsLLMConfig(BaseModel):
  comments: List[Comment]   
  llm: LLMConfig

class CommentTopicTree(BaseModel):
  comments: List[Comment]
  llm: LLMConfig
  tree: dict

class ClaimTreeLLMConfig(BaseModel):
  tree: dict
  llm: LLMConfig
  sort : str

class CruxesLLMConfig(BaseModel):
  crux_tree: dict
  llm: LLMConfig
  topics: list
<<<<<<< HEAD
=======
  top_k: int
>>>>>>> 50eea8b4

@app.get("/")
def read_root():
  # TODO: setup/relevant defaults?
  return {"Hello": "World"}

###################################
# Step 1: Comments to Topic Tree  #
#---------------------------------#
@app.post("/topic_tree")
def comments_to_tree(req: CommentsLLMConfig, api_key: str = Depends(header_scheme), log_to_wandb:str = config.WANDB_GROUP_LOG_NAME) -> dict:
  """
  Given the full list of comments, return a corresponding taxonomy of relevant topics and their
  subtopics, with a short description for each.

  Input format:
  - CommentLLMConfig object: JSON/dictionary with the following fields:
    - comments: a list of Comment (each has a field, "text", for the raw text of the comment, and an id)
    - llm: a dictionary of the LLM configuration:
      - model_name: a string of the name of the LLM to call ("gpt-4o-mini", "gpt-4-turbo-preview")
      - system_prompt: a string of the system prompt
      - user_prompt: a string of the user prompt to convert the raw comments into the
                           taxonomy/topic tree
  Example:
  {
    "llm": {
        "model_name": "gpt-4o-mini",
        "system_prompt": "\n\tYou are a professional research assistant.",
        "topic_tree_prompt": "\nI will give you a list of comments."
    },
    "comments": [
        {
            "id": "c1",
            "text": "I love cats"
        },
        {
            "id": "c2",
            "text": "dogs are great"
        },
        {
            "id": "c3",
            "text": "I'm not sure about birds"
        }
    ]
  }
  
  Output format:
  - data : the tree as a dictionary
    - taxonomy : a key mapping to a list of topics, where each topic has
      - topicName: a string of the short topic title 
      - topicShortDescription: a string of a short description of the topic
      - subtopics: a list of the subtopics of this main/parent topic, where each subtopic has
        - subtopicName: a string of the short subtopic title
        - subtopicShortDescription: a string of a short description of the subtopic
  - usage: a dictionary of token counts
    - completion_tokens
    - prompt_tokens
    - total_tokens

  Example output:
  {
    "data": {
        "taxonomy": [
            {
                "topicName": "Pets",
                "topicShortDescription": "General opinions about common household pets.",
                "subtopics": [
                    {
                        "subtopicName": "Cats",
                        "subtopicShortDescription": "Positive sentiments towards cats as pets."
                    },
                    {
                        "subtopicName": "Dogs",
                        "subtopicShortDescription": "Positive sentiments towards dogs as pets."
                    },
                    {
                        "subtopicName": "Birds",
                        "subtopicShortDescription": "Uncertainty or mixed feelings about birds as pets."
                    }
                ]
            }
        ]
    },
    "usage": {
        "completion_tokens": 131,
        "prompt_tokens": 224,
        "total_tokens": 355
    }
  }
  """
  if not api_key:
    raise HTTPException(status_code=401)
  client = OpenAI(
    api_key=api_key
  )

  # append comments to prompt
  full_prompt = req.llm.user_prompt
  for comment in req.comments:
    full_prompt += "\n" + comment.text

  response = client.chat.completions.create(
    model=req.llm.model_name,
    messages=[
      {
        "role": "system",
        "content": req.llm.system_prompt
      },
      {
        "role": "user",
        "content": full_prompt
      }
    ],
    temperature = 0.0,
    response_format = {"type": "json_object"}
  )
  try:
    tree = json.loads(response.choices[0].message.content)
  except:
    print("Step 1: no topic tree: ", response)
    tree = {}
  usage = response.usage
    
  if log_to_wandb:
    try:
      exp_group_name = str(log_to_wandb)
      wandb.init(project = config.WANDB_PROJECT_NAME,
               group=exp_group_name,
               resume="allow")
      wandb.config.update({
                "s1_topics/model" : req.llm.model_name,
                "s1_topics/user_prompt" : req.llm.user_prompt,
                "s1_topics/system_prompt" : req.llm.system_prompt
               })
      comment_lengths = [len(c.text) for c in req.comments]
      num_topics = len(tree["taxonomy"])
      subtopic_bins = [len(t["subtopics"]) for t in tree["taxonomy"]]

      # in case comments are empty / for W&B Table logging
      comment_list = "none"
      if len(req.comments) > 1:
        comment_list = "\n".join([c.text for c in req.comments])
      comms_tree_list = [[comment_list, json.dumps(tree["taxonomy"],indent=1)]]
      wandb.log({
        "comm_N" : len(req.comments),
        "comm_text_len": sum(comment_lengths),
        "comm_bins" : comment_lengths,
        "num_topics" : num_topics,
        "num_subtopics" : sum(subtopic_bins),
        "subtopic_bins" : subtopic_bins,
        "rows_to_tree" : wandb.Table(data=comms_tree_list,
                                     columns = ["comments", "taxonomy"]),                
        # token counts
        "U_tok_N/taxonomy": usage.total_tokens,
        "U_tok_in/taxonomy" : usage.prompt_tokens,
        "U_tok_out/taxonomy": usage.completion_tokens
      })
    except:
      print("Failed to create wandb run")
  #NOTE:we could return a dictionary with one key "taxonomy", or the raw taxonomy list directly
  # choosing the latter for now 
  return {"data" : tree["taxonomy"], "usage" : usage.model_dump()}

def comment_to_claims(client, llm:dict, comment:str, tree:dict)-> dict:
  """
  Given a comment and the full taxonomy/topic tree for the report, extract one or more claims from the comment.
  """
  # add taxonomy and comment to prompt template
  taxonomy_string = json.dumps(tree)
   
  # TODO: prompt nit, shorten this to just "Comment:"
  full_prompt = llm.user_prompt
  full_prompt += "\n" + taxonomy_string + "\nAnd then here is the comment:\n" + comment

  response = client.chat.completions.create(
    model = llm.model_name,
    messages = [
      {
        "role": "system",
        "content": llm.system_prompt,
      },
      {
        "role": "user",
        "content": full_prompt
      }
    ],
    temperature = 0.0,
    response_format = {"type": "json_object"}
  )
  try:
    claims = response.choices[0].message.content
  except:
    print("Step 2: no response: ", response)
    claims = {}
  # TODO: json.loads(claims) fails sometimes 
  try:
    claims_obj = json.loads(claims)
  except:
    print("json_parse_failure;claims:", claims)
    claims_obj = claims
  return {"claims" : claims_obj, "usage" : response.usage}

####################################
# Step 2: Extract and place claims #
#----------------------------------#
@app.post("/claims")
def all_comments_to_claims(req:CommentTopicTree, api_key: str = Depends(header_scheme), log_to_wandb:str = config.WANDB_GROUP_LOG_NAME) -> dict:
  """
  Given a comment and the taxonomy/topic tree for the report, extract one or more claims from the comment.
  Place each claim under the correct subtopic in the tree.
  
  Input format:
  - CommentTopicTree object: JSON/dictionary with the following fields:
    - comments: a list of Comment (each has a field, "text", for the raw text of the comment, and an id)
    - llm: a dictionary of the LLM configuration:
      - model_name: a string of the name of the LLM to call ("gpt-4o-mini", "gpt-4-turbo-preview")
      - system_prompt: a string of the system prompt
      - user_prompt: a string of the user prompt to convert the raw comments into the
                           taxonomy/topic tree
   - tree: a dictionary of the topics and nested subtopics, and their titles/descriptions
  Example:
  {
    "llm": {
        "model_name": "gpt-4o-mini",
        "system_prompt": "\n\tYou are a professional research assistant.",
        "user_prompt": "\nI'm going to give you a comment made by a participant",
    },
    "comments": [
        {
            "id": "c1",
            "text": "I love cats"
        },
        {
            "id": "c2",
            "text": "dogs are great"
        },
        {
            "id": "c3",
            "text": "I'm not sure about birds"
        }
    ],
    "tree": [
              {
                "topicName": "Pets",
                "topicShortDescription": "General opinions about common household pets.",
                "subtopics": [
                    {
                        "subtopicName": "Cats",
                        "subtopicShortDescription": "Positive sentiments towards cats."
                    },
                    {
                        "subtopicName": "Dogs",
                        "subtopicShortDescription": "Positive sentiments towards dogs."
                    },
                    {
                        "subtopicName": "Birds",
                        "subtopicShortDescription": "Uncertainty or mixed feelings about birds."
                    }
                ]
              }
           ]
  }

  Output format:
  - data: the dictionary of topics and subtopics with extracted claims listed under the
                 correct subtopic, along with the source quote
  - usage: a dictionary of token counts for the LLM calls of this pipeline step
    - completion_tokens
    - prompt_tokens
    - total_tokens
  
  Example output:
  {
    "data": {
        "Pets": {
            "total": 3,
            "subtopics": {
                "Cats": {
                    "total": 1,
                    "claims": [
                        {
                            "claim": "Cats are the best household pets.",
                            "commentId":"c1",
                            "quote": "I love cats",
                            "topicName": "Pets",
                            "subtopicName": "Cats"
                        }
                    ]
                },
                "Dogs": {
                    "total": 1,
                    "claims": [
                        {
                            "claim": "Dogs are superior pets.",
                            "commentId":"c2",
                            "quote": "dogs are great",
                            "topicName": "Pets",
                            "subtopicName": "Dogs"
                        }
                    ]
                },
                "Birds": {
                    "total": 1,
                    "claims": [
                        {
                            "claim": "Birds are not suitable pets for everyone.",
                            "commentId":"c3",
                            "quote": "I'm not sure about birds.",
                            "topicName": "Pets",
                            "subtopicName": "Birds"
                        }
                    ]
                }
            }
        }
    }
  }
  """
  if not api_key:
    raise HTTPException(status_code=401)
  client = OpenAI(
    api_key=api_key
  )
  comms_to_claims = []
  comms_to_claims_html = []
  TK_2_IN = 0
  TK_2_OUT = 0
  TK_2_TOT = 0

  node_counts = {}
  # TODO: batch this so we're not sending the tree each time
<<<<<<< HEAD
  for comment in req.comments:
    response = comment_to_claims(client, req.llm, comment.text, req.tree)
=======
  for i_c, comment in enumerate(req.comments):
    # TODO: timing for comments
    # print("comment: ", i_c)
    # print("time: ", datetime.now())
    response = comment_to_claims(req.llm, comment.text, req.tree)
>>>>>>> 50eea8b4
    try:
       claims = response["claims"]
       for claim in claims["claims"]:
         claim.update({'commentId': comment.id, 'speaker' : comment.speaker})
    except:
      print("Step 2: no claims for comment: ", response)
      claims = None
      continue
    # reference format
    #{'claims': [{'claim': 'Dogs are superior pets.', commentId:'c1', 'quote': 'dogs are great', 'topicName': 'Pets', 'subtopicName': 'Dogs'}]} 
    usage = response["usage"]
    if claims and len(claims["claims"]) > 0:
      comms_to_claims.extend([c for c in claims["claims"]])

    TK_2_IN += usage.prompt_tokens
    TK_2_OUT += usage.completion_tokens
    TK_2_TOT += usage.total_tokens

    # format for logging to W&B
    if log_to_wandb:
      viz_claims = cute_print(claims["claims"])
      comms_to_claims_html.append([comment.text, viz_claims])  

  # reference format
  #[{'claim': 'Cats are the best household pets.', 'commentId':'c1', 'quote': 'I love cats', 'speaker' : 'Alice', 'topicName': 'Pets', 'subtopicName': 'Cats'},
  #{'commentId':'c2','claim': 'Dogs are superior pets.', 'quote': 'dogs are great', 'speaker' : 'Bob', 'topicName': 'Pets', 'subtopicName': 'Dogs'},
  # {'commentId':'c3', 'claim': 'Birds are not suitable pets for everyone.', 'quote': "I'm not sure about birds.", 'speaker' : 'Alice', 'topicName': 'Pets', 'subtopicName': 'Birds'}]
 
  # count the claims in each subtopic 
  for claim in comms_to_claims:
    if not "topicName" in claim:
      print("claim unassigned to topic: ", claim)
      continue
    if claim["topicName"] in node_counts:
      node_counts[claim["topicName"]]["total"] += 1
      node_counts[claim["topicName"]]["speakers"].add(claim["speaker"])
      if "subtopicName" in claim:
        if claim["subtopicName"] in node_counts[claim["topicName"]]["subtopics"]:
          node_counts[claim["topicName"]]["subtopics"][claim["subtopicName"]]["total"] += 1
          node_counts[claim["topicName"]]["subtopics"][claim["subtopicName"]]["claims"].append(claim)
          node_counts[claim["topicName"]]["subtopics"][claim["subtopicName"]]["speakers"].add(claim["speaker"])
        else:
          node_counts[claim["topicName"]]["subtopics"][claim["subtopicName"]] = { "total" : 1, "claims" : [claim], "speakers" : set([claim["speaker"]])}
    else:
      node_counts[claim["topicName"]] = { "total" : 1, "speakers" : set([claim["speaker"]]),
                                          "subtopics" : {claim["subtopicName"] : 
                                            {"total" : 1,
                                             "claims" : [claim],
                                             "speakers" : set([claim["speaker"]])
                                             }
                                        }
                                      }
  # after inserting claims: check if any of the topics/subtopics are empty
  for topic in req.tree["taxonomy"]:
    if "subtopics" in topic:
      for subtopic in topic["subtopics"]:
        # check if subtopic in node_counts
        if topic["topicName"] in node_counts:
          if subtopic["subtopicName"] not in node_counts[topic["topicName"]]["subtopics"]:
            # this is an empty subtopic!
            print("EMPTY SUBTOPIC: ", subtopic["subtopicName"])
            node_counts[topic["topicName"]]["subtopics"][subtopic["subtopicName"]] = { "total" : 0, "claims" : [], "speakers" : set()}
        else:
          # could we have an empty topic? certainly
          print("EMPTY TOPIC: ", topic["topicName"])
          node_counts[topic["topicName"]] = { "total" : 0, "speakers" : set(),
                                          "subtopics" : { "None" : 
                                            {"total" : 0,
                                             "claims" : [],
                                             "speakers" : set()
                                             }
                                        }
                                      }
  # Note: we will now be sending speaker names to W&B  
  if log_to_wandb:
    try:
      exp_group_name = str(log_to_wandb)
      wandb.init(project = config.WANDB_PROJECT_NAME,
                 group=exp_group_name,
                 resume="allow")
      wandb.config.update({
                  "s2_claims/model" : req.llm.model_name,
                  "s2_claims/user_prompt" : req.llm.user_prompt,
                  "s2_claims/system_prompt" : req.llm.system_prompt
                 })
      wandb.log({
        "U_tok_N/claims" : TK_2_TOT,
        "U_tok_in/claims": TK_2_IN,
        "U_tok_out/claims" : TK_2_OUT,
        "rows_to_claims" : wandb.Table(
                           data=comms_to_claims_html,
                           columns = ["comments", "claims"])
      })
    except:
      print("Failed to log wandb run")
 
  net_usage = {"total_tokens" : TK_2_TOT,
               "prompt_tokens" : TK_2_IN,
               "completion_tokens" : TK_2_OUT}
  return {"data" : node_counts, "usage" : net_usage}

def dedup_claims(client, claims:list, llm:LLMConfig)-> dict:
  """
  Given a list of claims for a given subtopic, identify which ones are near-duplicates
  """
  # add claims with enumerated ids (relative to this subtopic only)
  full_prompt = llm.user_prompt
  for i, orig_claim in enumerate(claims):
    full_prompt += "\nclaimId"+str(i)+ ": " + orig_claim["claim"]

  response = client.chat.completions.create(
    model = config.MODEL,
    messages = [
      {
        "role": "system",
        "content": llm.system_prompt
      },
      {
        "role": "user",
        "content": full_prompt
      }
    ],
    temperature = 0.0,
    response_format = {"type": "json_object"}
  )
  try:
    deduped_claims = response.choices[0].message.content
  except:
    print("Step 3: no deduped claims: ", response)
    deduped_claims = {}
  try: 
    deduped_claims_obj = json.loads(deduped_claims)
  except:
    print("json failure;dedup:", deduped_claims)
    deduped_claims_obj = deduped_claims
  return {"dedup_claims" : deduped_claims_obj, "usage" : response.usage}

#####################################
# Step 3: Sort & deduplicate claims #
#-----------------------------------#
@app.put("/sort_claims_tree")
def sort_claims_tree(req:ClaimTreeLLMConfig, api_key: str = Depends(header_scheme), log_to_wandb:str = config.WANDB_GROUP_LOG_NAME)-> dict:
  """
  Sort the topic/subtopic tree so that the most popular claims, subtopics, and topics
  all appear first. Deduplicate claims within each subtopic so that any near-duplicates appear as
  nested/child objects of a first-in parent claim, under the key "duplicates"
  
  Input format:
  - ClaimTree object: JSON/dictionary with the following fields
    - tree: the topic tree / full taxonomy of topics, subtopics, and claims (each with their full schema,
            including the claim, quote, topic, and subtopic)
  Example input tree:
  {
   "tree" : {
    "Pets": {
        "total": 5,
        "subtopics": {
            "Cats": {
                "total": 2,
                "claims": [
                    {
                        "claim": "Cats are the best pets.",
                        "commentId":"c1",
                        "quote": "I love cats.",
                        "topicName": "Pets",
                        "subtopicName": "Cats"
                    },
                    {
                        "claim": "Cats are the best pets.",
                        "commentId":"c1",
                        "quote": "I really really love cats",
                        "topicName": "Pets",
                        "subtopicName": "Cats"
                    }
                ]
            },
            "Dogs": {
                "total": 1,
                "claims": [
                    {
                        "claim": "Dogs are superior pets.",
                        "commentId":"c2",
                        "quote": "dogs are great",
                        "topicName": "Pets",
                        "subtopicName": "Dogs"
                    }
                ]
            },
            "Birds": {
                "total": 2,
                "claims": [
                    {
                        "claim": "Birds are not ideal pets for everyone.",
                        "commentId":"c3",
                        "quote": "I'm not sure about birds.",
                        "topicName": "Pets",
                        "subtopicName": "Birds"
                    },
                    {
                        "claim": "Birds are not suitable pets for everyone.",
                        "commentId":"c3",
                        "quote": "I don't know about birds.",
                        "topicName": "Pets",
                        "subtopicName": "Birds"
                    }
                ]
            }
        }
    }
   }
  } 
  Output format:
  - response object: JSON/dictionary with the following fields
    - data: the deduplicated claims & correctly sorted topic tree / full taxonomy of topics, subtopics, 
            and claims, where the most popular topics/subtopics/claims (by near-duplicate count) appear
            first within each level of nesting
    - usage: token counts for the LLM calls of the deduplication step of the pipeline
      - completion_tokens
      - prompt_tokens
      - total_tokens

  Example output tree:
  [
    [
        "Pets",
        {
            "num_speakers" : 5,
            "speakers" : [
                "Alice",
                "Bob",
                "Charles",
                "Dany",
                "Elinor"
            ],
            "num_claims": 5,
            "topics": [
                [
                    "Cats",
                    {
                        "num_claims": 2,
                        "claims": [
                            {
                                "claim": "Cats are the best pets.",
                                "commentId":"c1",
                                "quote": "I love cats.",
                                "speaker" : "Alice",
                                "topicName": "Pets",
                                "subtopicName": "Cats",
                                "duplicates": [
                                    {
                                        "claim": "Cats are the best pets.",
                                        "commendId:"c1"
                                        "quote": "I really really love cats",
                                        "speaker" : "Elinor",
                                        "topicName": "Pets",
                                        "subtopicName": "Cats",
                                        "duplicated": true
                                    }
                                ]
                            }
                        ]
                        "num_speakers" : 2,
                        "speakers" : [
                            "Alice",
                            "Elinor"
                        ]
                    }
                ],
                [
                    "Birds",
                    {
                        "num_claims": 2,
                        "claims": [
                            {
                                "claim": "Birds are not ideal pets for everyone.",
                                "commentId:"c3",
                                "quote": "I'm not sure about birds.",
                                "speaker" : "Charles",
                                "topicName": "Pets",
                                "subtopicName": "Birds",
                                "duplicates": [
                                    {
                                        "claim": "Birds are not suitable pets for everyone.",
                                        "commentId" "c3",
                                        "quote": "I don't know about birds.",
                                        "speaker": "Dany",
                                        "topicName": "Pets",
                                        "subtopicName": "Birds",
                                        "duplicated": true
                                    }
                                ]
                            }
                        ]
                        "num_speakers" : 2,
                        "speakers" : [
                            "Charles",
                            "Dany"
                        ]
                    }
                ],
                [
                    "Dogs",
                    {
                        "num_claims": 1,
                        "claims": [
                            {
                                "claim": "Dogs are superior pets.",
                                "commentId": "c2",
                                "quote": "dogs are great",
                                "speaker" : "Bob",
                                "topicName": "Pets",
                                "subtopicName": "Dogs"
                            }
                        ]
                        "num_speakers" : 1,
                        "speakers" : [
                            "Bob"
                        ]
                      
                    }
                ]
            ]
        }
    ]
  ]

  For each subtopic, send the contained claims to an LLM to detect near-duplicates.
  These will be returned as dictionaries, where the keys are all the claims for the subtopic,
  numbered with relative ids (claimId0, claimId1, claimId2...claimIdN-1 for N claims), and the
  value for each claim id is a list of the relative claim ids of any near-duplicates.
  Note that this mapping is not guaranteed to be symmetric: claimId0 may have an empty list,
  but claimId1 may have claimId0 and claimId2 in the list. Hence we build a dictionary of
  all the relative ids encountered, and return near duplicates accounting for this asymmetry.  

  After deduplication, the full tree of topics, subtopics, and their claims is sorted:
  - more frequent topics appear first
  - within each topic, more frequent subtopics appear first
  - within each subtopic, claims with the most duplicates (ie most supporting quotes) appear first
  Note that currently these duplicates are not counted towards the total claims in a subtopic/topic
  for sorting at the higher levels.

  For now, "near-duplicates" have similar meanings—this is not exact/identical claims and
  we may want to refine this in the future.

  We may also want to allow for other sorting/filtering styles, where the number of duplicates
  DOES matter, or where we want to sum the claims by a particular speaker or by other metadata 
  towards the total for a subtopic/topic.
  """
  if not api_key:
    raise HTTPException(status_code=401)
  client = OpenAI(
    api_key=api_key
  )
  claims_tree = req.tree
  llm = req.llm
  TK_IN = 0
  TK_OUT = 0
  TK_TOT = 0
  dupe_logs = []
  sorted_tree = {} 

  for topic, topic_data in claims_tree.items():
    per_topic_total = 0
    per_topic_list = {}
    # consider the empty top-level topic
    if not topic_data["subtopics"]:
      print("NO SUBTOPICS: ", topic)
    for subtopic, subtopic_data in topic_data["subtopics"].items():
      per_topic_total += subtopic_data["total"]
      per_topic_speakers = set()
      # canonical order of claims: as they appear in subtopic_data["claims"]
      # no need to deduplicate single claims
      if subtopic_data["total"] > 1:
        try:
          response = dedup_claims(client, subtopic_data["claims"], llm=llm)
        except:
          print("Step 3: no deduped claims response for: ", subtopic_data["claims"])
          continue
        deduped = response["dedup_claims"]
        usage = response["usage"]

        # check for duplicates bidirectionally, as we may get either of these scenarios
        # for the same pair of claims:
        # {'nesting': {'claimId0': [], 'claimId1': ['claimId0']}} => {0: [1], 1: [0]}
	      # {'nesting': {'claimId0': ['claimId1'], 'claimId1': []}} => {0: [1], 1: [0]}
        # anecdata: recent models may be better about this?

        claim_set = {}
        if "nesting" in deduped:
          # implementation notes:
          # - MOST claims should NOT be near-duplicates
          # - nesting where |claim_vals| > 0 should be a smaller set than |subtopic_data["claims"]|
          # - but also we won't have duplicate info bidirectionally — A may be dupe of B, but B not dupe of A
          for claim_key, claim_vals in deduped["nesting"].items():
            # this claim_key has some duplicates
            if len(claim_vals) > 0:
              # extract relative index
              claim_id = int(claim_key.split("Id")[1])
              dupe_ids = [int(dupe_claim_key.split("Id")[1]) for dupe_claim_key in claim_vals]
              # assume duplication is symmetric: add claim_id to dupe_ids, check that each of these maps to the others
              all_dupes = [claim_id]
              all_dupes.extend(dupe_ids)
              for curr_id, dupe in enumerate(all_dupes):
                other_ids = [d for i, d in enumerate(all_dupes) if i != curr_id]
                if dupe in claim_set:  
                  for other_id in other_ids: 
                    if other_id not in claim_set[dupe]:
                      claim_set[dupe].append(other_id)
                else:
                  claim_set[dupe] = other_ids

        accounted_for_ids = {}
        deduped_claims = []
        # for each claim in our original list
        for claim_id, claim in enumerate(subtopic_data["claims"]):
          # add speakers of all claims
          if "speaker" in claim:
            speaker = claim["speaker"]
          else:
            print("no speaker provided:", claim)
            speaker = "unknown"
          per_topic_speakers.add(speaker)

          # only create a new claim if we haven't visited this one already
          if claim_id not in accounted_for_ids:
            clean_claim = {k : v for k, v in claim.items()}
            clean_claim["duplicates"] = []
          
            # if this claim has some duplicates
            if claim_id in claim_set:
              dupe_ids = claim_set[claim_id]
              for dupe_id in dupe_ids:
                if dupe_id not in accounted_for_ids:
                  dupe_claim = {k : v for k, v in subtopic_data["claims"][dupe_id].items()}
                  dupe_claim["duplicated"] = True
               
                  # add all duplicates as children of main claim
                  clean_claim["duplicates"].append(dupe_claim)

                  accounted_for_ids[dupe_id] = 1
            
            # add verified claim (may be identical if it has no dupes, except for duplicates: [] field)
            deduped_claims.append(clean_claim)
            accounted_for_ids[claim_id] = 1

        # sort so the most duplicated claims are first
        sorted_deduped_claims = sorted(deduped_claims, key=lambda x: len(x["duplicates"]), reverse=True)
        if log_to_wandb:
          dupe_logs.append([json.dumps(subtopic_data["claims"], indent=1), json.dumps(sorted_deduped_claims, indent=1)])
        
        TK_TOT += usage.total_tokens
        TK_IN += usage.prompt_tokens
        TK_OUT += usage.completion_tokens
      else:
        sorted_deduped_claims = subtopic_data["claims"]
        # there may be one unique claim or no claims if this is an empty subtopic
        if subtopic_data["claims"]:
          if "speaker" in subtopic_data["claims"][0]:
            speaker = subtopic_data["claims"][0]["speaker"]
          else:
            print("no speaker provided:", claim)
            speaker = "unknown"      
          per_topic_speakers.add(speaker)
        else:
          print("EMPTY SUBTOPIC AFTER CLAIMS: ", subtopic)
        
      # track how many claims and distinct speakers per subtopic
      tree_counts = {"claims" : subtopic_data["total"], "speakers" : len(per_topic_speakers)}
      # add list of sorted, deduplicated claims to the right subtopic node in the tree
      per_topic_list[subtopic] = {"claims" : sorted_deduped_claims, 
                                  "speakers": list(per_topic_speakers),
                                  "counts" : tree_counts}

    # sort all the subtopics in a given topic
    # two ways of sorting 1/16:
    # - (default) numPeople: count the distinct speakers per subtopic/topic
    # - numClaims: count the total claims per subtopic/topic
    set_topic_speakers = set()
    for k, c in per_topic_list.items():
      set_topic_speakers = set_topic_speakers.union(c["speakers"])

    if req.sort == "numPeople":
      sorted_subtopics = sorted(per_topic_list.items(), key=lambda x: x[1]["counts"]["speakers"], reverse=True)
    elif req.sort == "numClaims":
      sorted_subtopics = sorted(per_topic_list.items(), key=lambda x: x[1]["counts"]["claims"], reverse=True)
    # track how many claims and distinct speakers per subtopic
    tree_counts = {"claims" : per_topic_total, "speakers" : len(set_topic_speakers)}
    # we have to add all the speakers
    sorted_tree[topic] = { "topics" : sorted_subtopics,
                           "speakers" : list(set_topic_speakers),
                           "counts" : tree_counts}

  # sort all the topics in the tree
  if req.sort == "numPeople":
    full_sort_tree = sorted(sorted_tree.items(), key=lambda x: x[1]["counts"]["speakers"], reverse=True)
  elif req.sort == "numClaims":
    full_sort_tree = sorted(sorted_tree.items(), key=lambda x: x[1]["counts"]["claims"], reverse=True)
 
  if log_to_wandb:
    try:
      exp_group_name = str(log_to_wandb)
      wandb.init(project = config.WANDB_PROJECT_NAME,
                 group = exp_group_name,
                 resume="allow")
      wandb.config.update({
                    "s3_dedup/model" : req.llm.model_name,
                    "s3_dedup/user_prompt" : req.llm.user_prompt,
                    "s3_dedup/system_prompt" : req.llm.system_prompt
                 })

      report_data = [[json.dumps(full_sort_tree, indent=2)]]
      wandb.log({
        "U_tok_N/dedup" : TK_TOT,
        "U_tok_in/dedup": TK_IN,
        "U_tok_out/dedup" : TK_OUT,
        "deduped_claims" : wandb.Table(data=dupe_logs, columns = ["full_flat_claims", "deduped_claims"]),
        "t3c_report" : wandb.Table(data=report_data, columns = ["t3c_report"])
      })
      # W&B run completion
      wandb.run.finish()
    except:
      print("Failed to create wandb run")
  net_usage = {"total_tokens" : TK_TOT,
               "prompt_tokens" : TK_IN,
               "completion_tokens" : TK_OUT}

  return {"data" : full_sort_tree, "usage" : net_usage} 

###########################################
# Optional / New Feature & Research Steps #
#-----------------------------------------#
# Steps below are optional/exploratory components of the T3C LLM pipeline.

########################################
# Crux claims and controversy analysis #
#--------------------------------------#
# Our first research feature finds "crux claims" to distill the perspectives
# on each subtopic into the core controversy — summary statements on which speakers
# are most evenly split into "agree" or "disagree" sides.
# We prompt an LLM for a crux claim with an explanation, given all the speakers' claims
# on each subtopic (along with the parent topic and a short description). We anonymize
# the claims before sending them to the LLM to protect PII and minimize any potential bias
# based on known speaker identity (e.g. when processing claims made by popular writers)
def controversy_matrix(cont_mat:list)->list:
  """ Compute a controversy matrix from individual speaker opinions on crux claims,
  as predicted by an LLM. For each pair of cruxes, for each speaker:
  # - add 0 only if the speaker agrees with both cruxes
  # - add 0.5 if the speaker has an opinion on one crux, but no known opinion on the other
  # - add 1 if the speaker has a known different opinion on each crux (agree/disagree or disagree/agree)
  # Sum the totals for each pair of cruxes in the corresponding cell in the cross-product
  # and return the matrix of scores.
  """
  cm = [[0 for a in range(len(cont_mat))] for b in range(len(cont_mat))]

  # loop through all the crux statements,
  for claim_index, row in enumerate(cont_mat):
    claim = row[0]
    # these are the scores for each speaker
    per_speaker_scores = row[1:]
    for score_index, score in enumerate(per_speaker_scores):
      # we want this speaker's scores for all statements except current one
      other_scores = [item[score_index+1] for item in cont_mat[claim_index +1:]]
      for other_index, other_score in enumerate(other_scores):
        # if the scores match, there is no controversy — do not add anything
        if score != other_score:
          # we only know one of the opinions
          if score == 0 or other_score == 0:
            cm[claim_index][claim_index+other_index+1] += 0.5
            cm[claim_index+other_index+1][claim_index] += 0.5
          # these opinions are different — max controversy
          else:
            cm[claim_index][claim_index + other_index+1] += 1
            cm[claim_index + other_index+1][claim_index] += 1
  return cm

<<<<<<< HEAD
def cruxes_for_topic(client, llm:dict, topic:str, topic_desc:str, claims:list, speaker_map:dict)-> dict:
=======
def cruxes_for_topic(llm:dict, topic:str, topic_desc:str, claims:list, speaker_map:dict)-> dict:
  """ For each fully-described subtopic, provide all the relevant claims with an anonymized
  numeric speaker id, and ask the LLM for a crux claim that best splits the speakers' opinions
  on this topic (ideally into two groups of equal size for agreement vs disagreement with the crux claim)
  """
  client = OpenAI(
    api_key=api_key
  )
>>>>>>> 50eea8b4
  claims_anon = []
  speaker_set = set()
  for claim in claims:
    if "speaker" in claim:
      speaker_anon = speaker_map[claim["speaker"]]
      speaker_set.add(speaker_anon)
      speaker_claim =  speaker_anon + ":" + claim["claim"]
      claims_anon.append(speaker_claim)

  # TODO: if speaker set is too small / all one person, do not generate cruxes
  if len(speaker_set) < 2:
     print("fewer than 2 speakers: ", topic)
     return None

  full_prompt = llm.user_prompt
  full_prompt += "\nTopic: " + topic + ": " + topic_desc
  full_prompt += "\nParticipant claims: \n" + json.dumps(claims_anon)

  response = client.chat.completions.create(
  model=llm.model_name,
  messages=[
      {
          "role": "system",
          "content": llm.system_prompt
      },
      {
          "role": "user",
          "content": full_prompt
      }
      ],
      temperature=0.0,
      response_format={ "type": "json_object" }
  )
  crux = response.choices[0].message.content
  try:
    crux_obj = json.loads(crux)
  except:
    crux_obj = crux
  return {"crux" : crux_obj, "usage" : response.usage }

<<<<<<< HEAD
def get_speakers_map(tree:dict):
  speakers = set()
  for topic, topic_details in tree.items():
    for subtopic, subtopic_details in topic_details["subtopics"].items():
      # all claims for subtopic
      claims = subtopic_details["claims"]
      for claim in claims:
        speakers.add(claim["speaker"])
  speaker_list = list(speakers)
  speaker_list.sort()
  speaker_map = {}
  for i, s in enumerate(speaker_list):
    speaker_map[s] = str(i)
  return speaker_map


#@app.post("/cruxes/")
# TODO: configure optional TS calling, logic for extracting cruxes
def cruxes_from_tree(req:CruxesLLMConfig, api_key: str = Depends(header_scheme), log_to_wandb:str = config.WANDB_GROUP_LOG_NAME)-> dict:
  """ Given a topic, description, and corresponding list of claims, extract the
  crux claims that would best split the claims into agree/disagree sides
  Note: currently we do this for the subtopic level, could scale up to main topic?
  Note: let's pass in previous output, without dedup/sorting
  """  
 ##('World-Building', {'total': 7, 'topics': [('Cultural Extrapolation',
  #{'total': 3, 'claims': [{'claim': 'World-building is essential for immersive storytelling.', 
  #'quote': 'Interesting world-building [...]', 'speaker': 'Charles', 'topicName': 'World-Building', 'subtopicName': 'Cultural Extrapolation', 
  #'commentId': '3', 'duplicates': []}, 
  #{'claim': 'Historically-grounded depictions of alien cultures enhance storytelling.', 'quote': "I'm especially into historically-grounded depictions or extrapolations of possible cultures [...].", 'speaker': 'Charles', 'topicName': 'World-Building', 'subtopicName': 'Cultural Extrapolation', 'commentId': ' 8', 'duplicates': []}, {'claim': 'Exploring alternative cultural evolutions in storytelling is valuable.', 'quote': 'how could our universe evolve differently?', 'speaker': 'Charles', 'topicName': 'World-Building', 'subtopicName': 'Cultural Extrapolation', 'commentId': ' 8', 'duplicates': []}], 'speakers': {'Charles'}}), ('Advanced Technology', {'total': 4, 'claims': [{'claim': 'Space operatic battles enhance storytelling.', 'quote': 'More space operatic battles [...].', 'speaker': 'Bob', 'topicName': 'World-Building', 'subtopicName': 'Advanced Technology', 'commentId': '7', 'duplicates': []}, {'claim': 'Detailed descriptions of advanced technology are essential.', 'quote': 'detailed descriptions of advanced futuristic technology [...].', 'speaker': 'Bob', 'topicName': 'World-Building', 'subtopicName': 'Advanced Technology', 'commentId': '7', 'duplicates': []}, {'claim': 'Faster than light travel should be included in narratives.', 'quote': 'perhaps faster than light travel [...].', 'speaker': 'Bob', 'topicName': 'World-Building', 'subtopicName': 'Advanced Technology', 'commentId': '7', 'duplicates': []}, {'claim': 'Quantum computing is a valuable theme in storytelling.', 'quote': 'or quantum computing? [...].', 'speaker': 'Bob', 'topicName': 'World-Building', 'subtopicName': 'Advanced Technology', 'commentId': '7', 'duplicates': []}], 'speakers': {'Bob'}})], 'speakers': {'Charles', 'Bob'}}), 
  if not api_key:
    raise HTTPException(status_code=401)
  client = OpenAI(
    api_key=api_key
  )
  cruxes = []
  crux_data = []
  crux_claims = []
=======


def top_k_cruxes(cont_mat:list, cruxes:list, top_k:int=0)->list:
  """ Return the top K most controversial crux pairs. 
  Optionally let the caller set K, otherwise default
  to the ceiling of the square root of the number of crux claims.
  """
  if top_k == 0:
    K = min(math.ceil(math.sqrt(len(cruxes))), 10)
  else:
    K = top_k
  top_k_scores = [0.4 for i in range(K)]
  top_k_coords = [{"x" : 0, "y" : 0} for i in range(K)]
  # let's sort a triangular half of the symmetrical matrix (diagonal is all zeros)
  scores = []
  for x in range(len(cont_mat)):
    for y in range(x + 1, len(cont_mat)):
      scores.append([cont_mat[x][y], x, y])
  all_scored_cruxes = sorted(scores, key=lambda x: x[0], reverse=True)
  top_cruxes = [{"score" : score, "cruxA" : cruxes[x], "cruxB" : cruxes[y]} for score, x, y in all_scored_cruxes[:K]]
  return top_cruxes

@app.post("/cruxes")
def cruxes_from_tree(req:CruxesLLMConfig, log_to_wandb:str = config.WANDB_GROUP_LOG_NAME)-> dict:
  """ Given a topic, description, and corresponding list of claims with numerical speaker ids, extract the
  crux claims that would best split the claims into agree/disagree sides.
  Return a crux for each subtopic which contains at least 2 claims and at least 2 speakers.
  """  
  cruxes_main = []
  crux_claims = [] 
>>>>>>> 50eea8b4
  TK_IN = 0
  TK_OUT = 0
  TK_TOT = 0
  topic_desc = topic_desc_map(req.topics)
  
  # TODO: can we get this from client?
  speaker_map = full_speaker_map(req.crux_tree)
  print("speaker ids: ", speaker_map)
  for topic, topic_details in req.crux_tree.items():
    subtopics = topic_details["subtopics"]
    for subtopic, subtopic_details in subtopics.items():
      # all claims for subtopic
      # TODO: reduce how many subtopics we analyze for cruxes, based on minimum representation
      # in known speaker comments?
      claims = subtopic_details["claims"]
      if len(claims) < 2:
        print("fewer than 2 claims: ", subtopic)
        continue

      if subtopic in topic_desc:
        subtopic_desc = topic_desc[subtopic]
      else:
        print("no description for subtopic:", subtopic)
        subtopic_desc = "No further details"

      topic_title = topic + ", " + subtopic
<<<<<<< HEAD
      llm_response = cruxes_for_topic(client, req.llm, topic_title, subtopic_desc, claims, speaker_map)
=======
      llm_response = cruxes_for_topic(req.llm, topic_title, subtopic_desc, claims, speaker_map)
      if not llm_response:
        continue
>>>>>>> 50eea8b4
      crux = llm_response["crux"]["crux"]
      usage = llm_response["usage"]
     
      ids_to_speakers = {v : k for k, v in speaker_map.items()}
      spoken_claims = [c["speaker"] + ": " + c["claim"] for c in claims]

      # create more readable table: crux only, named speakers who agree, named speakers who disagree
      crux_claim = crux["cruxClaim"]
      agree = crux["agree"]
      disagree = crux["disagree"]
      try:
        explanation = crux["explanation"]
      except:
        explanation = "N/A"

      # let's add back the names to the sanitized/speaker-ids-only
      # in the agree/disagree claims
      agree = [a.split(":")[0] for a in agree]
      disagree = [a.split(":")[0] for a in disagree]
      named_agree = [a + ":" + ids_to_speakers[a] for a in agree]
      named_disagree = [d + ":" + ids_to_speakers[d] for d in disagree]
      crux_claims.append([crux_claim, named_agree, named_disagree, explanation])

      # most readable form:
      # - crux claim, explanation, agree, disagree
      # - all claims prepended with speaker names
      # - topic & subctopic, description
      cruxes_main.append([crux_claim, explanation, named_agree,
        named_disagree, json.dumps(spoken_claims,indent=1),
        topic_title, subtopic_desc])

      TK_TOT += usage.total_tokens
      TK_IN += usage.prompt_tokens
      TK_OUT += usage.completion_tokens

  # convert agree/disagree to numeric scores:
  # for each crux claim, for each speaker:
  # - assign 1 if the speaker agrees with the crux
  # - assign 0.5 if the speaker disagrees
  # - assign 0 if the speaker's opinion is unknown/unspecified
  speaker_labels = sorted(speaker_map.keys())
  cont_mat = []
  for row in crux_claims:
    claim_scores = []
    for sl in speaker_labels:
      # associate the numeric id with the speaker so the LLM explanation
      # is more easily interpretable (by cross-referencing adjacent columns which have the
      # full speaker name, which is withheld from the LLM)
      labeled_speaker = speaker_map[sl] + ":" +sl
      if labeled_speaker in row[1]:
        claim_scores.append(1)
      elif labeled_speaker in row[2]:
        claim_scores.append(0.5)
      else:
        claim_scores.append(0)
    cm = [row[0]]
    cm.extend(claim_scores)
    cont_mat.append(cm)
  full_controversy_matrix = controversy_matrix(cont_mat)
  
  crux_claims_only = [row[0] for row in crux_claims]
  top_cruxes = top_k_cruxes(full_controversy_matrix, crux_claims_only, req.top_k)
  print("Top cruxes: ", top_cruxes)

  # Note: we will now be sending speaker names to W&B
  # (still not to external LLM providers, to avoid bias on crux detection and better preserve PII)
  if log_to_wandb:
    try:
      exp_group_name = str(log_to_wandb)
      wandb.init(project = config.WANDB_PROJECT_NAME,
                 group=exp_group_name,
                 resume="allow")
      wandb.config.update({
                "s4_cruxes/model" : req.llm.model_name,
                "s4_cruxes/prompt" : req.llm.user_prompt
       })
      log_top_cruxes = [[c["score"], c["cruxA"], c["cruxB"]] for c in top_cruxes]
      wandb.log({
        "U_tok_N/cruxes" : TK_TOT,
        "U_tok_in/cruxes": TK_IN,
        "U_tok_out/cruxes" : TK_OUT,
        "crux_details" : wandb.Table(data=cruxes_main,
                                  columns=["crux", "reason", "agree", "disagree", "original_claims", "topic, subtopic", "description"]),
        "crux_top_scores" : wandb.Table(data=log_top_cruxes, columns=["score", "cruxA", "cruxB"])                           
      })
      cols = ["crux"]
      cols.extend(speaker_labels)
      wandb.log({
        "crux_binary_scores" : wandb.Table(data=cont_mat, columns = cols),
        "crux_cmat_scores" : wandb.Table(data=full_controversy_matrix,
                      columns=["Crux " + str(i) for i in range(len(full_controversy_matrix))])
      # TODO: render a visual of the controversy matrix 
      # currently matplotlib requires a GUI to generate the plot, which is incompatible with pyserver config
      # filename = show_confusion_matrix(full_confusion_matrix, claims_only, "Test Conf Mat", "conf_mat_test.jpg")
      # "cont_mat_img" : wandb.Image(filename)
      })
    except:
      print("Failed to log wandb run")
 
  # wrap and name fields before returning
  net_usage = {"total_tokens" : TK_TOT,
               "prompt_tokens" : TK_IN,
               "completion_tokens" : TK_OUT}
<<<<<<< HEAD

  return {"data" : cruxes, "usage" : net_usage}
=======
  cruxes = [{"cruxClaim" : c[0], "agree": c[1], "disagree" : c[2], "explanation" : c[3]} for c in crux_claims]
  crux_response = {
    "cruxClaims" : cruxes,
    "controversyMatrix" : full_controversy_matrix,
    "topCruxes" : top_cruxes,
    "usage" : net_usage
  }
  return crux_response
>>>>>>> 50eea8b4

if __name__ == "__main__":
  import uvicorn
  port = int(os.getenv("PORT", 8000))
  uvicorn.run("main:app", host="0.0.0.0", port=port, reload=True)
<|MERGE_RESOLUTION|>--- conflicted
+++ resolved
@@ -13,13 +13,16 @@
 Currently only supports OpenAI (Anthropic soon!!!)
 For local testing, load these from a config.py file
 """
-<<<<<<< HEAD
+from datetime import datetime
+from enum import Enum
+import json
+import math
 import os
+from pathlib import Path
 import sys
-from pathlib import Path
-from enum import Enum
-from typing import Literal
-
+from typing import Literal, List, Union
+
+from dotenv import load_dotenv
 from fastapi import Depends, FastAPI
 from fastapi.security import APIKeyHeader
 from fastapi.middleware.httpsredirect import HTTPSRedirectMiddleware
@@ -27,26 +30,9 @@
 from starlette.requests import Request
 from starlette.responses import Response
 
-=======
-from dotenv import load_dotenv
-from fastapi import FastAPI
->>>>>>> 50eea8b4
 from openai import OpenAI
 from pydantic import BaseModel
-from typing import List, Union
 import wandb
-
-from datetime import datetime
-import json
-<<<<<<< HEAD
-from dotenv import load_dotenv
-=======
-import math
-import os
-from pathlib import Path
-import sys
-import time
->>>>>>> 50eea8b4
 
 # Add the current directory to path for imports
 current_dir = Path(__file__).resolve().parent
@@ -127,10 +113,7 @@
   crux_tree: dict
   llm: LLMConfig
   topics: list
-<<<<<<< HEAD
-=======
   top_k: int
->>>>>>> 50eea8b4
 
 @app.get("/")
 def read_root():
@@ -462,16 +445,11 @@
 
   node_counts = {}
   # TODO: batch this so we're not sending the tree each time
-<<<<<<< HEAD
-  for comment in req.comments:
-    response = comment_to_claims(client, req.llm, comment.text, req.tree)
-=======
   for i_c, comment in enumerate(req.comments):
     # TODO: timing for comments
     # print("comment: ", i_c)
     # print("time: ", datetime.now())
     response = comment_to_claims(req.llm, comment.text, req.tree)
->>>>>>> 50eea8b4
     try:
        claims = response["claims"]
        for claim in claims["claims"]:
@@ -1047,9 +1025,6 @@
             cm[claim_index + other_index+1][claim_index] += 1
   return cm
 
-<<<<<<< HEAD
-def cruxes_for_topic(client, llm:dict, topic:str, topic_desc:str, claims:list, speaker_map:dict)-> dict:
-=======
 def cruxes_for_topic(llm:dict, topic:str, topic_desc:str, claims:list, speaker_map:dict)-> dict:
   """ For each fully-described subtopic, provide all the relevant claims with an anonymized
   numeric speaker id, and ask the LLM for a crux claim that best splits the speakers' opinions
@@ -1058,7 +1033,6 @@
   client = OpenAI(
     api_key=api_key
   )
->>>>>>> 50eea8b4
   claims_anon = []
   speaker_set = set()
   for claim in claims:
@@ -1099,45 +1073,6 @@
     crux_obj = crux
   return {"crux" : crux_obj, "usage" : response.usage }
 
-<<<<<<< HEAD
-def get_speakers_map(tree:dict):
-  speakers = set()
-  for topic, topic_details in tree.items():
-    for subtopic, subtopic_details in topic_details["subtopics"].items():
-      # all claims for subtopic
-      claims = subtopic_details["claims"]
-      for claim in claims:
-        speakers.add(claim["speaker"])
-  speaker_list = list(speakers)
-  speaker_list.sort()
-  speaker_map = {}
-  for i, s in enumerate(speaker_list):
-    speaker_map[s] = str(i)
-  return speaker_map
-
-
-#@app.post("/cruxes/")
-# TODO: configure optional TS calling, logic for extracting cruxes
-def cruxes_from_tree(req:CruxesLLMConfig, api_key: str = Depends(header_scheme), log_to_wandb:str = config.WANDB_GROUP_LOG_NAME)-> dict:
-  """ Given a topic, description, and corresponding list of claims, extract the
-  crux claims that would best split the claims into agree/disagree sides
-  Note: currently we do this for the subtopic level, could scale up to main topic?
-  Note: let's pass in previous output, without dedup/sorting
-  """  
- ##('World-Building', {'total': 7, 'topics': [('Cultural Extrapolation',
-  #{'total': 3, 'claims': [{'claim': 'World-building is essential for immersive storytelling.', 
-  #'quote': 'Interesting world-building [...]', 'speaker': 'Charles', 'topicName': 'World-Building', 'subtopicName': 'Cultural Extrapolation', 
-  #'commentId': '3', 'duplicates': []}, 
-  #{'claim': 'Historically-grounded depictions of alien cultures enhance storytelling.', 'quote': "I'm especially into historically-grounded depictions or extrapolations of possible cultures [...].", 'speaker': 'Charles', 'topicName': 'World-Building', 'subtopicName': 'Cultural Extrapolation', 'commentId': ' 8', 'duplicates': []}, {'claim': 'Exploring alternative cultural evolutions in storytelling is valuable.', 'quote': 'how could our universe evolve differently?', 'speaker': 'Charles', 'topicName': 'World-Building', 'subtopicName': 'Cultural Extrapolation', 'commentId': ' 8', 'duplicates': []}], 'speakers': {'Charles'}}), ('Advanced Technology', {'total': 4, 'claims': [{'claim': 'Space operatic battles enhance storytelling.', 'quote': 'More space operatic battles [...].', 'speaker': 'Bob', 'topicName': 'World-Building', 'subtopicName': 'Advanced Technology', 'commentId': '7', 'duplicates': []}, {'claim': 'Detailed descriptions of advanced technology are essential.', 'quote': 'detailed descriptions of advanced futuristic technology [...].', 'speaker': 'Bob', 'topicName': 'World-Building', 'subtopicName': 'Advanced Technology', 'commentId': '7', 'duplicates': []}, {'claim': 'Faster than light travel should be included in narratives.', 'quote': 'perhaps faster than light travel [...].', 'speaker': 'Bob', 'topicName': 'World-Building', 'subtopicName': 'Advanced Technology', 'commentId': '7', 'duplicates': []}, {'claim': 'Quantum computing is a valuable theme in storytelling.', 'quote': 'or quantum computing? [...].', 'speaker': 'Bob', 'topicName': 'World-Building', 'subtopicName': 'Advanced Technology', 'commentId': '7', 'duplicates': []}], 'speakers': {'Bob'}})], 'speakers': {'Charles', 'Bob'}}), 
-  if not api_key:
-    raise HTTPException(status_code=401)
-  client = OpenAI(
-    api_key=api_key
-  )
-  cruxes = []
-  crux_data = []
-  crux_claims = []
-=======
 
 
 def top_k_cruxes(cont_mat:list, cruxes:list, top_k:int=0)->list:
@@ -1168,7 +1103,6 @@
   """  
   cruxes_main = []
   crux_claims = [] 
->>>>>>> 50eea8b4
   TK_IN = 0
   TK_OUT = 0
   TK_TOT = 0
@@ -1195,13 +1129,9 @@
         subtopic_desc = "No further details"
 
       topic_title = topic + ", " + subtopic
-<<<<<<< HEAD
-      llm_response = cruxes_for_topic(client, req.llm, topic_title, subtopic_desc, claims, speaker_map)
-=======
       llm_response = cruxes_for_topic(req.llm, topic_title, subtopic_desc, claims, speaker_map)
       if not llm_response:
         continue
->>>>>>> 50eea8b4
       crux = llm_response["crux"]["crux"]
       usage = llm_response["usage"]
      
@@ -1305,10 +1235,6 @@
   net_usage = {"total_tokens" : TK_TOT,
                "prompt_tokens" : TK_IN,
                "completion_tokens" : TK_OUT}
-<<<<<<< HEAD
-
-  return {"data" : cruxes, "usage" : net_usage}
-=======
   cruxes = [{"cruxClaim" : c[0], "agree": c[1], "disagree" : c[2], "explanation" : c[3]} for c in crux_claims]
   crux_response = {
     "cruxClaims" : cruxes,
@@ -1317,9 +1243,8 @@
     "usage" : net_usage
   }
   return crux_response
->>>>>>> 50eea8b4
 
 if __name__ == "__main__":
-  import uvicorn
-  port = int(os.getenv("PORT", 8000))
-  uvicorn.run("main:app", host="0.0.0.0", port=port, reload=True)
+    import uvicorn
+    port = int(os.getenv("PORT", 8000))
+    uvicorn.run(app, host="0.0.0.0", port=port, reload=True)