#!/usr/bin/env python

########################################
# T3C Pyserver: LLM Pipeline in Python #
#--------------------------------------#
"""
A minimal FastAPI Python server calling the T3C LLM pipeline.

Each pipeline call assumes the client has already included
any user edits of the LLM configuration, including the model
name to use, the system prompt, and the specific pipeline step prompts.

Currently only supports OpenAI (Anthropic soon!!!)
For local testing, load these from a config.py file
"""
import os
import sys
from pathlib import Path
from fastapi import Depends, FastAPI
from fastapi.security import APIKeyHeader
from fastapi.middleware.httpsredirect import HTTPSRedirectMiddleware

from starlette.middleware.base import BaseHTTPMiddleware
from starlette.requests import Request
from starlette.responses import Response


from openai import OpenAI
from pydantic import BaseModel
from typing import List, Union
import wandb
import json
from dotenv import load_dotenv
# Add the current directory to path for imports
current_dir = Path(__file__).resolve().parent
sys.path.append(str(current_dir))

import config
from utils import cute_print

<<<<<<< HEAD
# More comprehensive security middleware
class SecurityHeadersMiddleware(BaseHTTPMiddleware):
    async def dispatch(self, request: Request, call_next) -> Response:
        response = await call_next(request)
        
        # Force HTTPS using HSTS
        response.headers['Strict-Transport-Security'] = 'max-age=31536000; includeSubDomains'
        
        # Additional security headers
        response.headers['X-Content-Type-Options'] = 'nosniff'
        response.headers['X-Frame-Options'] = 'DENY'
        response.headers['X-XSS-Protection'] = '1; mode=block'
        
        return response

app = FastAPI()
#app.add_middleware(HTTPSRedirectMiddleware)
#app.add_middleware(SecurityHeadersMiddleware)
header_scheme = APIKeyHeader(name="openai-api-key") 
=======
load_dotenv()

# ! Temporarily including API key in env
api_key:str = os.getenv('OPENAI_API_KEY')

if api_key is None:
  raise Exception("No OpenAI API key present")

app = FastAPI() 
>>>>>>> 383ec509

@app.get("/")
def read_root():
    return {"Hello": "World"}

class Comment(BaseModel):
  id: str
  text: str
  speaker: str

class CommentList(BaseModel):
  comments: List[Comment]

class LLMConfig(BaseModel):
  model_name: str
  system_prompt: str
  user_prompt: str
 
class CommentsLLMConfig(BaseModel):
  comments: List[Comment]   
  llm: LLMConfig

class CommentTopicTree(BaseModel):
  comments: List[Comment]
  llm: LLMConfig
  tree: dict

class ClaimTreeLLMConfig(BaseModel):
  tree: dict
  llm: LLMConfig
  sort : str

class CruxesLLMConfig(BaseModel):
  crux_tree: dict
  llm: LLMConfig
  topics: list

<<<<<<< HEAD
=======

>>>>>>> 383ec509
@app.get("/")
def read_root():
  # TODO: setup/relevant defaults?
  return {"Hello": "World"}

###################################
# Step 1: Comments to Topic Tree  #
#---------------------------------#
@app.post("/topic_tree")
def comments_to_tree(req: CommentsLLMConfig, api_key: str = Depends(header_scheme), log_to_wandb:str = config.WANDB_GROUP_LOG_NAME) -> dict:
  """
  Given the full list of comments, return a corresponding taxonomy of relevant topics and their
  subtopics, with a short description for each.

  Input format:
  - CommentLLMConfig object: JSON/dictionary with the following fields:
    - comments: a list of Comment (each has a field, "text", for the raw text of the comment, and an id)
    - llm: a dictionary of the LLM configuration:
      - model_name: a string of the name of the LLM to call ("gpt-4o-mini", "gpt-4-turbo-preview")
      - system_prompt: a string of the system prompt
      - user_prompt: a string of the user prompt to convert the raw comments into the
                           taxonomy/topic tree
  Example:
  {
    "llm": {
        "model_name": "gpt-4o-mini",
        "system_prompt": "\n\tYou are a professional research assistant.",
        "topic_tree_prompt": "\nI will give you a list of comments."
    },
    "comments": [
        {
            "id": "c1",
            "text": "I love cats"
        },
        {
            "id": "c2",
            "text": "dogs are great"
        },
        {
            "id": "c3",
            "text": "I'm not sure about birds"
        }
    ]
  }
  
  Output format:
  - data : the tree as a dictionary
    - taxonomy : a key mapping to a list of topics, where each topic has
      - topicName: a string of the short topic title 
      - topicShortDescription: a string of a short description of the topic
      - subtopics: a list of the subtopics of this main/parent topic, where each subtopic has
        - subtopicName: a string of the short subtopic title
        - subtopicShortDescription: a string of a short description of the subtopic
  - usage: a dictionary of token counts
    - completion_tokens
    - prompt_tokens
    - total_tokens

  Example output:
  {
    "data": {
        "taxonomy": [
            {
                "topicName": "Pets",
                "topicShortDescription": "General opinions about common household pets.",
                "subtopics": [
                    {
                        "subtopicName": "Cats",
                        "subtopicShortDescription": "Positive sentiments towards cats as pets."
                    },
                    {
                        "subtopicName": "Dogs",
                        "subtopicShortDescription": "Positive sentiments towards dogs as pets."
                    },
                    {
                        "subtopicName": "Birds",
                        "subtopicShortDescription": "Uncertainty or mixed feelings about birds as pets."
                    }
                ]
            }
        ]
    },
    "usage": {
        "completion_tokens": 131,
        "prompt_tokens": 224,
        "total_tokens": 355
    }
  }
  """
<<<<<<< HEAD
  if not api_key:
    raise HTTPException(status_code=401)
=======
  # api_key = req.llm.api_key
>>>>>>> 383ec509
  client = OpenAI(
    api_key=api_key
  )

  # append comments to prompt
  full_prompt = req.llm.user_prompt
  for comment in req.comments:
    full_prompt += "\n" + comment.text

  response = client.chat.completions.create(
    model=req.llm.model_name,
    messages=[
      {
        "role": "system",
        "content": req.llm.system_prompt
      },
      {
        "role": "user",
        "content": full_prompt
      }
    ],
    temperature = 0.0,
    response_format = {"type": "json_object"}
  )
  try:
    tree = json.loads(response.choices[0].message.content)
  except:
    print("Step 1: no topic tree: ", response)
    tree = {}
  usage = response.usage
    
  if log_to_wandb:
    try:
      exp_group_name = str(log_to_wandb)
      wandb.init(project = config.WANDB_PROJECT_NAME,
               group=exp_group_name,
               resume="allow")
      wandb.config.update({
                "s1_topics/model" : req.llm.model_name,
                "s1_topics/user_prompt" : req.llm.user_prompt,
                "s1_topics/system_prompt" : req.llm.system_prompt
               })
      comment_lengths = [len(c.text) for c in req.comments]
      num_topics = len(tree["taxonomy"])
      subtopic_bins = [len(t["subtopics"]) for t in tree["taxonomy"]]

      # in case comments are empty / for W&B Table logging
      comment_list = "none"
      if len(req.comments) > 1:
        comment_list = "\n".join([c.text for c in req.comments])
      comms_tree_list = [[comment_list, json.dumps(tree["taxonomy"],indent=1)]]
      wandb.log({
        "comm_N" : len(req.comments),
        "comm_text_len": sum(comment_lengths),
        "comm_bins" : comment_lengths,
        "num_topics" : num_topics,
        "num_subtopics" : sum(subtopic_bins),
        "subtopic_bins" : subtopic_bins,
        "rows_to_tree" : wandb.Table(data=comms_tree_list,
                                     columns = ["comments", "taxonomy"]),
        # token counts
        "U_tok_N/taxonomy": usage.total_tokens,
        "U_tok_in/taxonomy" : usage.prompt_tokens,
        "U_tok_out/taxonomy": usage.completion_tokens
      })
    except:
      print("Failed to create wandb run")
  #NOTE:we could return a dictionary with one key "taxonomy", or the raw taxonomy list directly
  # choosing the latter for now 
  return {"data" : tree["taxonomy"], "usage" : usage.model_dump()}

def comment_to_claims(client, llm:dict, comment:str, tree:dict)-> dict:
  """
  Given a comment and the full taxonomy/topic tree for the report, extract one or more claims from the comment.
  """
<<<<<<< HEAD
=======
  # api_key = llm.api_key
  client = OpenAI(
    api_key=api_key
  )

>>>>>>> 383ec509
  # add taxonomy and comment to prompt template
  taxonomy_string = json.dumps(tree)
   
  # TODO: prompt nit, shorten this to just "Comment:"
  full_prompt = llm.user_prompt
  full_prompt += "\n" + taxonomy_string + "\nAnd then here is the comment:\n" + comment

  response = client.chat.completions.create(
    model = llm.model_name,
    messages = [
      {
        "role": "system",
        "content": llm.system_prompt,
      },
      {
        "role": "user",
        "content": full_prompt
      }
    ],
    temperature = 0.0,
    response_format = {"type": "json_object"}
  )
  try:
    claims = response.choices[0].message.content
  except:
    print("Step 2: no response: ", response)
    claims = {}
  # TODO: json.loads(claims) fails sometimes 
  try:
    claims_obj = json.loads(claims)
  except:
    print("json_parse_failure;claims:", claims)
    claims_obj = claims
  return {"claims" : claims_obj, "usage" : response.usage}

####################################
# Step 2: Extract and place claims #
#----------------------------------#
@app.post("/claims")
def all_comments_to_claims(req:CommentTopicTree, api_key: str = Depends(header_scheme), log_to_wandb:str = config.WANDB_GROUP_LOG_NAME) -> dict:
  """
  Given a comment and the taxonomy/topic tree for the report, extract one or more claims from the comment.
  Place each claim under the correct subtopic in the tree.
  
  Input format:
  - CommentTopicTree object: JSON/dictionary with the following fields:
    - comments: a list of Comment (each has a field, "text", for the raw text of the comment, and an id)
    - llm: a dictionary of the LLM configuration:
      - model_name: a string of the name of the LLM to call ("gpt-4o-mini", "gpt-4-turbo-preview")
      - system_prompt: a string of the system prompt
      - user_prompt: a string of the user prompt to convert the raw comments into the
                           taxonomy/topic tree
   - tree: a dictionary of the topics and nested subtopics, and their titles/descriptions
  Example:
  {
    "llm": {
        "model_name": "gpt-4o-mini",
        "system_prompt": "\n\tYou are a professional research assistant.",
        "user_prompt": "\nI'm going to give you a comment made by a participant",
    },
    "comments": [
        {
            "id": "c1",
            "text": "I love cats"
        },
        {
            "id": "c2",
            "text": "dogs are great"
        },
        {
            "id": "c3",
            "text": "I'm not sure about birds"
        }
    ],
    "tree": [
              {
                "topicName": "Pets",
                "topicShortDescription": "General opinions about common household pets.",
                "subtopics": [
                    {
                        "subtopicName": "Cats",
                        "subtopicShortDescription": "Positive sentiments towards cats."
                    },
                    {
                        "subtopicName": "Dogs",
                        "subtopicShortDescription": "Positive sentiments towards dogs."
                    },
                    {
                        "subtopicName": "Birds",
                        "subtopicShortDescription": "Uncertainty or mixed feelings about birds."
                    }
                ]
              }
           ]
  }

  Output format:
  - data: the dictionary of topics and subtopics with extracted claims listed under the
                 correct subtopic, along with the source quote
  - usage: a dictionary of token counts for the LLM calls of this pipeline step
    - completion_tokens
    - prompt_tokens
    - total_tokens
  
  Example output:
  {
    "data": {
        "Pets": {
            "total": 3,
            "subtopics": {
                "Cats": {
                    "total": 1,
                    "claims": [
                        {
                            "claim": "Cats are the best household pets.",
                            "commentId":"c1",
                            "quote": "I love cats",
                            "topicName": "Pets",
                            "subtopicName": "Cats"
                        }
                    ]
                },
                "Dogs": {
                    "total": 1,
                    "claims": [
                        {
                            "claim": "Dogs are superior pets.",
                            "commentId":"c2",
                            "quote": "dogs are great",
                            "topicName": "Pets",
                            "subtopicName": "Dogs"
                        }
                    ]
                },
                "Birds": {
                    "total": 1,
                    "claims": [
                        {
                            "claim": "Birds are not suitable pets for everyone.",
                            "commentId":"c3",
                            "quote": "I'm not sure about birds.",
                            "topicName": "Pets",
                            "subtopicName": "Birds"
                        }
                    ]
                }
            }
        }
    }
  }
  """
  if not api_key:
    raise HTTPException(status_code=401)
  client = OpenAI(
    api_key=api_key
  )
  comms_to_claims = []
  comms_to_claims_html = []
  TK_2_IN = 0
  TK_2_OUT = 0
  TK_2_TOT = 0

  node_counts = {}
  # TODO: batch this so we're not sending the tree each time
  for comment in req.comments:
    response = comment_to_claims(client, req.llm, comment.text, req.tree)
    try:
       claims = response["claims"]
       for claim in claims["claims"]:
         claim.update({'commentId': comment.id, 'speaker' : comment.speaker})
    except:
      print("Step 2: no claims for comment: ", response)
      claims = None
    # reference format
    #{'claims': [{'claim': 'Dogs are superior pets.', commentId:'c1', 'quote': 'dogs are great', 'topicName': 'Pets', 'subtopicName': 'Dogs'}]} 
    usage = response["usage"]
    if claims and len(claims["claims"]) > 0:
      comms_to_claims.extend([c for c in claims["claims"]])

    TK_2_IN += usage.prompt_tokens
    TK_2_OUT += usage.completion_tokens
    TK_2_TOT += usage.total_tokens

    # format for logging to W&B
    if log_to_wandb:
      viz_claims = cute_print(claims["claims"])
      comms_to_claims_html.append([comment.text, viz_claims])  

  # reference format
  #[{'claim': 'Cats are the best household pets.', 'commentId':'c1', 'quote': 'I love cats', 'speaker' : 'Alice', 'topicName': 'Pets', 'subtopicName': 'Cats'},
  #{'commentId':'c2','claim': 'Dogs are superior pets.', 'quote': 'dogs are great', 'speaker' : 'Bob', 'topicName': 'Pets', 'subtopicName': 'Dogs'},
  # {'commentId':'c3', 'claim': 'Birds are not suitable pets for everyone.', 'quote': "I'm not sure about birds.", 'speaker' : 'Alice', 'topicName': 'Pets', 'subtopicName': 'Birds'}]
 
  # count the claims in each subtopic 
  for claim in comms_to_claims:
    if not "topicName" in claim:
      print("claim unassigned to topic: ", claim)
      continue
    if claim["topicName"] in node_counts:
      node_counts[claim["topicName"]]["total"] += 1
      node_counts[claim["topicName"]]["speakers"].add(claim["speaker"])
      if "subtopicName" in claim:
        if claim["subtopicName"] in node_counts[claim["topicName"]]["subtopics"]:
          node_counts[claim["topicName"]]["subtopics"][claim["subtopicName"]]["total"] += 1
          node_counts[claim["topicName"]]["subtopics"][claim["subtopicName"]]["claims"].append(claim)
          node_counts[claim["topicName"]]["subtopics"][claim["subtopicName"]]["speakers"].add(claim["speaker"])
        else:
          node_counts[claim["topicName"]]["subtopics"][claim["subtopicName"]] = { "total" : 1, "claims" : [claim], "speakers" : set([claim["speaker"]])}
    else:
      node_counts[claim["topicName"]] = { "total" : 1, "speakers" : set([claim["speaker"]]),
                                          "subtopics" : {claim["subtopicName"] : 
                                            {"total" : 1,
                                             "claims" : [claim],
                                             "speakers" : set([claim["speaker"]])
                                             }
                                        }
                                      }
  # after inserting claims: check if any of the topics/subtopics are empty
  for topic in req.tree["taxonomy"]:
    if "subtopics" in topic:
      for subtopic in topic["subtopics"]:
        # check if subtopic in node_counts
        if topic["topicName"] in node_counts:
          if subtopic["subtopicName"] not in node_counts[topic["topicName"]]["subtopics"]:
            # this is an empty subtopic!
            print("EMPTY SUBTOPIC: ", subtopic["subtopicName"])
            node_counts[topic["topicName"]]["subtopics"][subtopic["subtopicName"]] = { "total" : 0, "claims" : [], "speakers" : set()}
        else:
          # could we have an empty topic? certainly
          print("EMPTY TOPIC: ", topic["topicName"])
          node_counts[topic["topicName"]] = { "total" : 0, "speakers" : set(),
                                          "subtopics" : { "None" : 
                                            {"total" : 0,
                                             "claims" : [],
                                             "speakers" : set()
                                             }
                                        }
                                      }
  # Note: we will now be sending speaker names to W&B  
  if log_to_wandb:
    try:
      exp_group_name = str(log_to_wandb)
      wandb.init(project = config.WANDB_PROJECT_NAME,
                 group=exp_group_name,
                 resume="allow")
      wandb.config.update({
                  "s2_claims/model" : req.llm.model_name,
                  "s2_claims/user_prompt" : req.llm.user_prompt,
                  "s2_claims/system_prompt" : req.llm.system_prompt
                 })
      wandb.log({
        "U_tok_N/claims" : TK_2_TOT,
        "U_tok_in/claims": TK_2_IN,
        "U_tok_out/claims" : TK_2_OUT,
        "rows_to_claims" : wandb.Table(
                           data=comms_to_claims_html,
                           columns = ["comments", "claims"])
      })
    except:
      print("Failed to log wandb run")
 
  net_usage = {"total_tokens" : TK_2_TOT,
               "prompt_tokens" : TK_2_IN,
               "completion_tokens" : TK_2_OUT}

  return {"data" : node_counts, "usage" : net_usage}

def dedup_claims(client, claims:list, llm:LLMConfig)-> dict:
  """
  Given a list of claims for a given subtopic, identify which ones are near-duplicates
  """
<<<<<<< HEAD
=======
  # api_key = llm.api_key
  client = OpenAI(
    api_key=api_key
  )

>>>>>>> 383ec509
  # add claims with enumerated ids (relative to this subtopic only)
  full_prompt = llm.user_prompt
  for i, orig_claim in enumerate(claims):
    full_prompt += "\nclaimId"+str(i)+ ": " + orig_claim["claim"]

  response = client.chat.completions.create(
    model = config.MODEL,
    messages = [
      {
        "role": "system",
        "content": llm.system_prompt
      },
      {
        "role": "user",
        "content": full_prompt
      }
    ],
    temperature = 0.0,
    response_format = {"type": "json_object"}
  )
  try:
    deduped_claims = response.choices[0].message.content
  except:
    print("Step 3: no deduped claims: ", response)
    deduped_claims = {}
  try: 
    deduped_claims_obj = json.loads(deduped_claims)
  except:
    print("json failure;dedup:", deduped_claims)
    deduped_claims_obj = deduped_claims
  return {"dedup_claims" : deduped_claims_obj, "usage" : response.usage}

#####################################
# Step 3: Sort & deduplicate claims #
#-----------------------------------#
@app.put("/sort_claims_tree/")
def sort_claims_tree(req:ClaimTreeLLMConfig, api_key: str = Depends(header_scheme), log_to_wandb:str = config.WANDB_GROUP_LOG_NAME)-> dict:
  """
  Sort the topic/subtopic tree so that the most popular claims, subtopics, and topics
  all appear first. Deduplicate claims within each subtopic so that any near-duplicates appear as
  nested/child objects of a first-in parent claim, under the key "duplicates"
  
  Input format:
  - ClaimTree object: JSON/dictionary with the following fields
    - tree: the topic tree / full taxonomy of topics, subtopics, and claims (each with their full schema,
            including the claim, quote, topic, and subtopic)
  Example input tree:
  {
   "tree" : {
    "Pets": {
        "total": 5,
        "subtopics": {
            "Cats": {
                "total": 2,
                "claims": [
                    {
                        "claim": "Cats are the best pets.",
                        "commentId":"c1",
                        "quote": "I love cats.",
                        "topicName": "Pets",
                        "subtopicName": "Cats"
                    },
                    {
                        "claim": "Cats are the best pets.",
                        "commentId":"c1",
                        "quote": "I really really love cats",
                        "topicName": "Pets",
                        "subtopicName": "Cats"
                    }
                ]
            },
            "Dogs": {
                "total": 1,
                "claims": [
                    {
                        "claim": "Dogs are superior pets.",
                        "commentId":"c2",
                        "quote": "dogs are great",
                        "topicName": "Pets",
                        "subtopicName": "Dogs"
                    }
                ]
            },
            "Birds": {
                "total": 2,
                "claims": [
                    {
                        "claim": "Birds are not ideal pets for everyone.",
                        "commentId":"c3",
                        "quote": "I'm not sure about birds.",
                        "topicName": "Pets",
                        "subtopicName": "Birds"
                    },
                    {
                        "claim": "Birds are not suitable pets for everyone.",
                        "commentId":"c3",
                        "quote": "I don't know about birds.",
                        "topicName": "Pets",
                        "subtopicName": "Birds"
                    }
                ]
            }
        }
    }
   }
  } 
  Output format:
  - response object: JSON/dictionary with the following fields
    - data: the deduplicated claims & correctly sorted topic tree / full taxonomy of topics, subtopics, 
            and claims, where the most popular topics/subtopics/claims (by near-duplicate count) appear
            first within each level of nesting
    - usage: token counts for the LLM calls of the deduplication step of the pipeline
      - completion_tokens
      - prompt_tokens
      - total_tokens

  Example output tree:
  [
    [
        "Pets",
        {
            "num_speakers" : 5,
            "speakers" : [
                "Alice",
                "Bob",
                "Charles",
                "Dany",
                "Elinor"
            ],
            "num_claims": 5,
            "topics": [
                [
                    "Cats",
                    {
                        "num_claims": 2,
                        "claims": [
                            {
                                "claim": "Cats are the best pets.",
                                "commentId":"c1",
                                "quote": "I love cats.",
                                "speaker" : "Alice",
                                "topicName": "Pets",
                                "subtopicName": "Cats",
                                "duplicates": [
                                    {
                                        "claim": "Cats are the best pets.",
                                        "commendId:"c1"
                                        "quote": "I really really love cats",
                                        "speaker" : "Elinor",
                                        "topicName": "Pets",
                                        "subtopicName": "Cats",
                                        "duplicated": true
                                    }
                                ]
                            }
                        ]
                        "num_speakers" : 2,
                        "speakers" : [
                            "Alice",
                            "Elinor"
                        ]
                    }
                ],
                [
                    "Birds",
                    {
                        "num_claims": 2,
                        "claims": [
                            {
                                "claim": "Birds are not ideal pets for everyone.",
                                "commentId:"c3",
                                "quote": "I'm not sure about birds.",
                                "speaker" : "Charles",
                                "topicName": "Pets",
                                "subtopicName": "Birds",
                                "duplicates": [
                                    {
                                        "claim": "Birds are not suitable pets for everyone.",
                                        "commentId" "c3",
                                        "quote": "I don't know about birds.",
                                        "speaker": "Dany",
                                        "topicName": "Pets",
                                        "subtopicName": "Birds",
                                        "duplicated": true
                                    }
                                ]
                            }
                        ]
                        "num_speakers" : 2,
                        "speakers" : [
                            "Charles",
                            "Dany"
                        ]
                    }
                ],
                [
                    "Dogs",
                    {
                        "num_claims": 1,
                        "claims": [
                            {
                                "claim": "Dogs are superior pets.",
                                "commentId": "c2",
                                "quote": "dogs are great",
                                "speaker" : "Bob",
                                "topicName": "Pets",
                                "subtopicName": "Dogs"
                            }
                        ]
                        "num_speakers" : 1,
                        "speakers" : [
                            "Bob"
                        ]
                      
                    }
                ]
            ]
        }
    ]
  ]

  For each subtopic, send the contained claims to an LLM to detect near-duplicates.
  These will be returned as dictionaries, where the keys are all the claims for the subtopic,
  numbered with relative ids (claimId0, claimId1, claimId2...claimIdN-1 for N claims), and the
  value for each claim id is a list of the relative claim ids of any near-duplicates.
  Note that this mapping is not guaranteed to be symmetric: claimId0 may have an empty list,
  but claimId1 may have claimId0 and claimId2 in the list. Hence we build a dictionary of
  all the relative ids encountered, and return near duplicates accounting for this asymmetry.  

  After deduplication, the full tree of topics, subtopics, and their claims is sorted:
  - more frequent topics appear first
  - within each topic, more frequent subtopics appear first
  - within each subtopic, claims with the most duplicates (ie most supporting quotes) appear first
  Note that currently these duplicates are not counted towards the total claims in a subtopic/topic
  for sorting at the higher levels.

  For now, "near-duplicates" have similar meanings—this is not exact/identical claims and
  we may want to refine this in the future.

  We may also want to allow for other sorting/filtering styles, where the number of duplicates
  DOES matter, or where we want to sum the claims by a particular speaker or by other metadata 
  towards the total for a subtopic/topic.
  """
  if not api_key:
    raise HTTPException(status_code=401)
  client = OpenAI(
    api_key=api_key
  )
  claims_tree = req.tree
  llm = req.llm
  TK_IN = 0
  TK_OUT = 0
  TK_TOT = 0
  dupe_logs = []
  sorted_tree = {} 

  for topic, topic_data in claims_tree.items():
    per_topic_total = 0
    per_topic_list = {}
    # consider the empty top-level topic
    if not topic_data["subtopics"]:
      print("NO SUBTOPICS: ", topic)
    for subtopic, subtopic_data in topic_data["subtopics"].items():
      per_topic_total += subtopic_data["total"]
      per_topic_speakers = set()
      # canonical order of claims: as they appear in subtopic_data["claims"]
      # no need to deduplicate single claims
      if subtopic_data["total"] > 1:
        try:
          response = dedup_claims(client, subtopic_data["claims"], llm=llm)
        except:
          print("Step 3: no deduped claims response for: ", subtopic_data["claims"])
          continue
        deduped = response["dedup_claims"]
        usage = response["usage"]

        # check for duplicates bidirectionally, as we may get either of these scenarios
        # for the same pair of claims:
        # {'nesting': {'claimId0': [], 'claimId1': ['claimId0']}} => {0: [1], 1: [0]}
	# {'nesting': {'claimId0': ['claimId1'], 'claimId1': []}} => {0: [1], 1: [0]}
        # anecdata: recent models may be better about this?

        claim_set = {}
        if "nesting" in deduped:
          # implementation notes:
          # - MOST claims should NOT be near-duplicates
          # - nesting where |claim_vals| > 0 should be a smaller set than |subtopic_data["claims"]|
          # - but also we won't have duplicate info bidirectionally — A may be dupe of B, but B not dupe of A
          for claim_key, claim_vals in deduped["nesting"].items():
            # this claim_key has some duplicates
            if len(claim_vals) > 0:
              # extract relative index
              claim_id = int(claim_key.split("Id")[1])
              dupe_ids = [int(dupe_claim_key.split("Id")[1]) for dupe_claim_key in claim_vals]
              # assume duplication is symmetric: add claim_id to dupe_ids, check that each of these maps to the others
              all_dupes = [claim_id]
              all_dupes.extend(dupe_ids)
              for curr_id, dupe in enumerate(all_dupes):
                other_ids = [d for i, d in enumerate(all_dupes) if i != curr_id]
                if dupe in claim_set:  
                  for other_id in other_ids: 
                    if other_id not in claim_set[dupe]:
                      claim_set[dupe].append(other_id)
                else:
                  claim_set[dupe] = other_ids

        accounted_for_ids = {}
        deduped_claims = []
        # for each claim in our original list
        for claim_id, claim in enumerate(subtopic_data["claims"]):
          # add speakers of all claims
          if "speaker" in claim:
            speaker = claim["speaker"]
          else:
            print("no speaker provided:", claim)
            speaker = "unknown"
          per_topic_speakers.add(speaker)

          # only create a new claim if we haven't visited this one already
          if claim_id not in accounted_for_ids:
            clean_claim = {k : v for k, v in claim.items()}
            clean_claim["duplicates"] = []
          
            # if this claim has some duplicates
            if claim_id in claim_set:
              dupe_ids = claim_set[claim_id]
              for dupe_id in dupe_ids:
                if dupe_id not in accounted_for_ids:
                  dupe_claim = {k : v for k, v in subtopic_data["claims"][dupe_id].items()}
                  dupe_claim["duplicated"] = True
               
                  # add all duplicates as children of main claim
                  clean_claim["duplicates"].append(dupe_claim)

                  accounted_for_ids[dupe_id] = 1
            
            # add verified claim (may be identical if it has no dupes, except for duplicates: [] field)
            deduped_claims.append(clean_claim)
            accounted_for_ids[claim_id] = 1

        # sort so the most duplicated claims are first
        sorted_deduped_claims = sorted(deduped_claims, key=lambda x: len(x["duplicates"]), reverse=True)
        if log_to_wandb:
          dupe_logs.append([json.dumps(subtopic_data["claims"], indent=1), json.dumps(sorted_deduped_claims, indent=1)])
        
        TK_TOT += usage.total_tokens
        TK_IN += usage.prompt_tokens
        TK_OUT += usage.completion_tokens
      else:
        sorted_deduped_claims = subtopic_data["claims"]
        # there may be one unique claim or no claims if this is an empty subtopic
        if subtopic_data["claims"]:
          if "speaker" in subtopic_data["claims"][0]:
            speaker = subtopic_data["claims"][0]["speaker"]
          else:
            print("no speaker provided:", claim)
            speaker = "unknown"      
          per_topic_speakers.add(speaker)
        else:
          print("EMPTY SUBTOPIC AFTER CLAIMS: ", subtopic)
        
      # track how many claims and distinct speakers per subtopic
      tree_counts = {"claims" : subtopic_data["total"], "speakers" : len(per_topic_speakers)}
      # add list of sorted, deduplicated claims to the right subtopic node in the tree
      per_topic_list[subtopic] = {"claims" : sorted_deduped_claims, 
                                  "speakers": list(per_topic_speakers),
                                  "counts" : tree_counts}

    # sort all the subtopics in a given topic
    # two ways of sorting 1/16:
    # - (default) numPeople: count the distinct speakers per subtopic/topic
    # - numClaims: count the total claims per subtopic/topic
    set_topic_speakers = set()
    for k, c in per_topic_list.items():
      set_topic_speakers = set_topic_speakers.union(c["speakers"])

    if req.sort == "numPeople":
      sorted_subtopics = sorted(per_topic_list.items(), key=lambda x: x[1]["counts"]["speakers"], reverse=True)
    elif req.sort == "numClaims":
      sorted_subtopics = sorted(per_topic_list.items(), key=lambda x: x[1]["counts"]["claims"], reverse=True)
    # track how many claims and distinct speakers per subtopic
    tree_counts = {"claims" : per_topic_total, "speakers" : len(set_topic_speakers)}
    # we have to add all the speakers
    sorted_tree[topic] = { "topics" : sorted_subtopics,
                           "speakers" : list(set_topic_speakers),
                           "counts" : tree_counts}

  # sort all the topics in the tree
  if req.sort == "numPeople":
    full_sort_tree = sorted(sorted_tree.items(), key=lambda x: x[1]["counts"]["speakers"], reverse=True)
  elif req.sort == "numClaims":
    full_sort_tree = sorted(sorted_tree.items(), key=lambda x: x[1]["counts"]["claims"], reverse=True)
 
  if log_to_wandb:
    try:
      exp_group_name = str(log_to_wandb)
      wandb.init(project = config.WANDB_PROJECT_NAME,
                 group = exp_group_name,
                 resume="allow")
      wandb.config.update({
                    "s3_dedup/model" : req.llm.model_name,
                    "s3_dedup/user_prompt" : req.llm.user_prompt,
                    "s3_dedup/system_prompt" : req.llm.system_prompt
                 })

      report_data = [[json.dumps(full_sort_tree, indent=2)]]
      wandb.log({
        "U_tok_N/dedup" : TK_TOT,
        "U_tok_in/dedup": TK_IN,
        "U_tok_out/dedup" : TK_OUT,
        "deduped_claims" : wandb.Table(data=dupe_logs, columns = ["full_flat_claims", "deduped_claims"]),
        "t3c_report" : wandb.Table(data=report_data, columns = ["t3c_report"]),
        
      })
      # W&B run completion
      wandb.run.finish()
    except:
      print("Failed to create wandb run")
  net_usage = {"total_tokens" : TK_TOT,
               "prompt_tokens" : TK_IN,
               "completion_tokens" : TK_OUT}

  return {"data" : full_sort_tree, "usage" : net_usage} 

def topic_desc_map(topics:list)->dict:
  """ Convert a list of topics into a dictionary returning the short description for 
      each topic name. Note this currently assumes we have no duplicate topic/subtopic
      names, which ideally we shouldn't :)
  """
  topic_desc = {}
  for topic in topics:
    topic_desc[topic["topicName"]] = topic["topicShortDescription"]
    if "subtopics" in topic:
      for subtopic in topic["subtopics"]:
        topic_desc[subtopic["subtopicName"]] = subtopic["subtopicShortDescription"]
  return topic_desc

# TODO: likely deprecate, we'll have a global map
def pseudonymize_speakers(claims:list)->dict:
  """ Create sequential ids for speakers so actual names are not sent to an LLM and do not
  bias the output
  """
  speaker_ids = {}
  # set([claim["speaker"] for claim in claims])
  for claim in claims:
    if "speaker" in claim:
      if claim["speaker"] not in speaker_ids:
        curr_id = len(speaker_ids)
        speaker_ids[claim["speaker"]] = str(curr_id)
  return speaker_ids

def confusion_matrix(conf_mat:list)->list:
  """ Compute confusion matrix"""
  cm = [[0 for a in range(len(conf_mat))] for b in range(len(conf_mat))]
  #we're gonna loop through all the crux statements,
  for claim_index, row in enumerate(conf_mat):
    claim = row[0]
    # these are the scores for each speaker
    per_speaker_scores = row[1:]
    for score_index, score in enumerate(per_speaker_scores):
      # we want this speaker's scores for all statements except current one
      other_scores = [item[score_index+1] for item in conf_mat[claim_index +1:]]
      for other_index, other_score in enumerate(other_scores):
        if score != other_score:
          if score == 0 or other_score == 0:
            cm[claim_index][claim_index+other_index+1] += 0.5
            cm[claim_index+other_index+1][claim_index] += 0.5
          else:
            cm[claim_index][claim_index + other_index+1] += 1
            cm[claim_index + other_index+1][claim_index] += 1
  return cm

<<<<<<< HEAD
def cruxes_for_topic(client, llm:dict, topic:str, topic_desc:str, claims:list, speaker_map:dict)-> dict:
=======
def cruxes_for_topic(llm:dict, topic:str, topic_desc:str, claims:list, speaker_map:dict)-> dict:
  # api_key = llm.api_key
  client = OpenAI(
    api_key=api_key
  )
>>>>>>> 383ec509
  claims_anon = []
  for claim in claims:
    if "speaker" in claim:
      speaker_anon = speaker_map[claim["speaker"]]
      speaker_claim =  speaker_anon + ":" + claim["claim"]
      claims_anon.append(speaker_claim)

  full_prompt = llm.user_prompt
  full_prompt += "\nTopic: " + topic + ": " + topic_desc
  full_prompt += "\nParticipant claims: \n" + json.dumps(claims_anon)

  response = client.chat.completions.create(
  model=llm.model_name,
  messages=[
      {
          "role": "system",
          "content": llm.system_prompt
      },
      {
          "role": "user",
          "content": full_prompt
      }
      ],
      temperature=0.0,
      response_format={ "type": "json_object" }
  )
  crux = response.choices[0].message.content
  try:
    crux_obj = json.loads(crux)
  except:
    crux_obj = crux
  return {"crux" : crux_obj, "usage" : response.usage }

def get_speakers_map(tree:dict):
  speakers = set()
  for topic, topic_details in tree.items():
    for subtopic, subtopic_details in topic_details["subtopics"].items():
      # all claims for subtopic
      claims = subtopic_details["claims"]
      for claim in claims:
        speakers.add(claim["speaker"])
  speaker_list = list(speakers)
  speaker_list.sort()
  speaker_map = {}
  for i, s in enumerate(speaker_list):
    speaker_map[s] = str(i)
  return speaker_map


#@app.post("/cruxes/")
# TODO: configure optional TS calling, logic for extracting cruxes
def cruxes_from_tree(req:CruxesLLMConfig,api_key: str = Depends(header_scheme), log_to_wandb:str = config.WANDB_GROUP_LOG_NAME)-> dict:
  """ Given a topic, description, and corresponding list of claims, extract the
  crux claims that would best split the claims into agree/disagree sides
  Note: currently we do this for the subtopic level, could scale up to main topic?
  Note: let's pass in previous output, without dedup/sorting
  """  
 ##('World-Building', {'total': 7, 'topics': [('Cultural Extrapolation',
  #{'total': 3, 'claims': [{'claim': 'World-building is essential for immersive storytelling.', 
  #'quote': 'Interesting world-building [...]', 'speaker': 'Charles', 'topicName': 'World-Building', 'subtopicName': 'Cultural Extrapolation', 
  #'commentId': '3', 'duplicates': []}, 
  #{'claim': 'Historically-grounded depictions of alien cultures enhance storytelling.', 'quote': "I'm especially into historically-grounded depictions or extrapolations of possible cultures [...].", 'speaker': 'Charles', 'topicName': 'World-Building', 'subtopicName': 'Cultural Extrapolation', 'commentId': ' 8', 'duplicates': []}, {'claim': 'Exploring alternative cultural evolutions in storytelling is valuable.', 'quote': 'how could our universe evolve differently?', 'speaker': 'Charles', 'topicName': 'World-Building', 'subtopicName': 'Cultural Extrapolation', 'commentId': ' 8', 'duplicates': []}], 'speakers': {'Charles'}}), ('Advanced Technology', {'total': 4, 'claims': [{'claim': 'Space operatic battles enhance storytelling.', 'quote': 'More space operatic battles [...].', 'speaker': 'Bob', 'topicName': 'World-Building', 'subtopicName': 'Advanced Technology', 'commentId': '7', 'duplicates': []}, {'claim': 'Detailed descriptions of advanced technology are essential.', 'quote': 'detailed descriptions of advanced futuristic technology [...].', 'speaker': 'Bob', 'topicName': 'World-Building', 'subtopicName': 'Advanced Technology', 'commentId': '7', 'duplicates': []}, {'claim': 'Faster than light travel should be included in narratives.', 'quote': 'perhaps faster than light travel [...].', 'speaker': 'Bob', 'topicName': 'World-Building', 'subtopicName': 'Advanced Technology', 'commentId': '7', 'duplicates': []}, {'claim': 'Quantum computing is a valuable theme in storytelling.', 'quote': 'or quantum computing? [...].', 'speaker': 'Bob', 'topicName': 'World-Building', 'subtopicName': 'Advanced Technology', 'commentId': '7', 'duplicates': []}], 'speakers': {'Bob'}})], 'speakers': {'Charles', 'Bob'}}), 
  if not api_key:
    raise HTTPException(status_code=401)
  client = OpenAI(
    api_key=api_key
  )
  cruxes = []
  crux_data = []
  crux_claims = []
  TK_IN = 0
  TK_OUT = 0
  TK_TOT = 0
  topic_desc = topic_desc_map(req.topics)
  
  # TODO: can we get this from client?
  speaker_map = get_speakers_map(req.crux_tree)
  print(speaker_map)
  for topic, topic_details in req.crux_tree.items():
    subtopics = topic_details["subtopics"]
    for subtopic, subtopic_details in subtopics.items():
      # all claims for subtopic
      claims = subtopic_details["claims"]
      if subtopic in topic_desc:
        subtopic_desc = topic_desc[subtopic]
      else:
        print("no description for subtopic:", subtopic)
        subtopic_desc = "No further details"
      topic_title = topic + ", " + subtopic
      llm_response = cruxes_for_topic(client, req.llm, topic_title, subtopic_desc, claims, speaker_map)
      crux = llm_response["crux"]["crux"]
      usage = llm_response["usage"]

      print(crux)
      
      if log_to_wandb:
        cruxes.append(crux)
        ids_to_speakers = {v : k for k, v in speaker_map.items()}
        spoken_claims = [c["speaker"] + ": " + c["claim"] for c in claims]
        crux_data.append([topic_title, subtopic_desc, json.dumps(spoken_claims,indent=1), json.dumps(crux,indent=1)])

        crux_claim = crux["cruxClaim"]
        agree = crux["agree"]
        disagree = crux["disagree"]
        explanation = crux["explanation"]

        # let's sanitize the agree/disagree:
        agree = [a.split(":")[0] for a in agree]
        disagree = [a.split(":")[0] for a in disagree]

        # add full name to each speaker
        named_agree = [a + ":" + ids_to_speakers[a] for a in agree]
        named_disagree = [d + ":" + ids_to_speakers[d] for d in disagree]
        crux_claims.append([crux_claim, named_agree, named_disagree])

      TK_TOT += usage.total_tokens
      TK_IN += usage.prompt_tokens
      TK_OUT += usage.completion_tokens

  print(crux_claims)
  # Note: we will now be sending speaker names to W&B  
  if log_to_wandb:
    try:
      exp_group_name = str(log_to_wandb)
      wandb.init(project = config.WANDB_PROJECT_NAME,
                 group=exp_group_name,
                 resume="allow")
      wandb.config.update({
                   "s4_cruxes/model" : req.llm.model_name,
                  "s4_cruxes/prompt" : req.llm.user_prompt
                 })

      # compute confusion matrix
      speaker_labels = sorted(speaker_map.keys())
      conf_mat = []
      for row in crux_claims:
        claim_scores = []
        for sl in speaker_labels:
          # get the id
          labeled_speaker = speaker_map[sl] + ":" +sl
          if labeled_speaker in row[1]:
            claim_scores.append(1)
          elif labeled_speaker in row[2]:
            claim_scores.append(0.5)
          else:
            claim_scores.append(0)
        cm = [row[0]]
        cm.extend(claim_scores)
        conf_mat.append(cm)
    
      cols = ["crux"]
      cols.extend(speaker_labels)

      full_confusion_matrix = confusion_matrix(conf_mat)
      print(full_confusion_matrix)
      # TODO: render the image?
      #claims_only = [row[0] for row in crux_claims]
      #print(claims_only)
      #filename = show_confusion_matrix(full_confusion_matrix, claims_only, "Test Conf Mat", "conf_mat_test.jpg")

      wandb.log({
        "U_tok_N/cruxes" : TK_TOT,
        "U_tok_in/cruxes": TK_IN,
        "U_tok_out/cruxes" : TK_OUT,
        "crux_explain" : wandb.Table(data=crux_data,
                               columns = ["topic", "description", "claims", "crux_explain"]),
        "crux_YN" : wandb.Table(data=crux_claims, columns = ["crux", "agree", "disagree"])
      })
      wandb.log({
        "crux_binary_conf_mat" : wandb.Table(data=conf_mat, columns = cols),
        "actual_cmat" : wandb.Table(data=full_confusion_matrix,
                      columns=["Crux " + str(i) for i in range(len(full_confusion_matrix))])
       # "conf_mat_img" : wandb.Image(filename)

      })
    except:
      print("Failed to log wandb run")
 
  net_usage = {"total_tokens" : TK_TOT,
               "prompt_tokens" : TK_IN,
               "completion_tokens" : TK_OUT}

  return {"data" : cruxes, "usage" : net_usage}

if __name__ == "__main__":
  import uvicorn
  port = int(os.getenv("PORT", 8000))
  uvicorn.run("main:app", host="0.0.0.0", port=port, reload=True)
<|MERGE_RESOLUTION|>--- conflicted
+++ resolved
@@ -38,7 +38,14 @@
 import config
 from utils import cute_print
 
-<<<<<<< HEAD
+load_dotenv()
+
+# ! Temporarily including API key in env
+shared_api_key:str = os.getenv('OPENAI_API_KEY')
+
+if shared_api_key is None:
+  raise Exception("No OpenAI API key present")
+
 # More comprehensive security middleware
 class SecurityHeadersMiddleware(BaseHTTPMiddleware):
     async def dispatch(self, request: Request, call_next) -> Response:
@@ -58,18 +65,7 @@
 #app.add_middleware(HTTPSRedirectMiddleware)
 #app.add_middleware(SecurityHeadersMiddleware)
 header_scheme = APIKeyHeader(name="openai-api-key") 
-=======
-load_dotenv()
-
-# ! Temporarily including API key in env
-api_key:str = os.getenv('OPENAI_API_KEY')
-
-if api_key is None:
-  raise Exception("No OpenAI API key present")
-
-app = FastAPI() 
->>>>>>> 383ec509
-
+ 
 @app.get("/")
 def read_root():
     return {"Hello": "World"}
@@ -106,10 +102,6 @@
   llm: LLMConfig
   topics: list
 
-<<<<<<< HEAD
-=======
-
->>>>>>> 383ec509
 @app.get("/")
 def read_root():
   # TODO: setup/relevant defaults?
@@ -199,12 +191,8 @@
     }
   }
   """
-<<<<<<< HEAD
   if not api_key:
     raise HTTPException(status_code=401)
-=======
-  # api_key = req.llm.api_key
->>>>>>> 383ec509
   client = OpenAI(
     api_key=api_key
   )
@@ -280,14 +268,6 @@
   """
   Given a comment and the full taxonomy/topic tree for the report, extract one or more claims from the comment.
   """
-<<<<<<< HEAD
-=======
-  # api_key = llm.api_key
-  client = OpenAI(
-    api_key=api_key
-  )
-
->>>>>>> 383ec509
   # add taxonomy and comment to prompt template
   taxonomy_string = json.dumps(tree)
    
@@ -559,14 +539,6 @@
   """
   Given a list of claims for a given subtopic, identify which ones are near-duplicates
   """
-<<<<<<< HEAD
-=======
-  # api_key = llm.api_key
-  client = OpenAI(
-    api_key=api_key
-  )
-
->>>>>>> 383ec509
   # add claims with enumerated ids (relative to this subtopic only)
   full_prompt = llm.user_prompt
   for i, orig_claim in enumerate(claims):
@@ -1039,15 +1011,7 @@
             cm[claim_index + other_index+1][claim_index] += 1
   return cm
 
-<<<<<<< HEAD
 def cruxes_for_topic(client, llm:dict, topic:str, topic_desc:str, claims:list, speaker_map:dict)-> dict:
-=======
-def cruxes_for_topic(llm:dict, topic:str, topic_desc:str, claims:list, speaker_map:dict)-> dict:
-  # api_key = llm.api_key
-  client = OpenAI(
-    api_key=api_key
-  )
->>>>>>> 383ec509
   claims_anon = []
   for claim in claims:
     if "speaker" in claim:
