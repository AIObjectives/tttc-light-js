--- conflicted
+++ resolved
@@ -23,10 +23,12 @@
 import wandb
 import json
 from dotenv import load_dotenv
+
 # Add the current directory to path for imports
 current_dir = Path(__file__).resolve().parent
 sys.path.append(str(current_dir))
 
+
 import config
 from utils import cute_print
 
@@ -35,15 +37,6 @@
 # ! Temporarily including API key in env
 api_key:str = os.getenv('OPENAI_API_KEY')
 
-<<<<<<< HEAD
-# TODO: which set of imports shall we keep? :)
-import config
-from utils import cute_print
-from visualize import show_confusion_matrix
-
-#import pyserver.config as config
-#from pyserver.utils import cute_print
-=======
 if api_key is None:
   raise Exception("No OpenAI API key present")
 
@@ -52,7 +45,6 @@
 @app.get("/")
 def read_root():
     return {"Hello": "World"}
->>>>>>> 383ec509
 
 class Comment(BaseModel):
   id: str
@@ -86,11 +78,6 @@
   crux_tree: dict
   llm: LLMConfig
   topics: list
-
-<<<<<<< HEAD
-app = FastAPI()
-=======
->>>>>>> 383ec509
 
 @app.get("/")
 def read_root():
@@ -217,9 +204,7 @@
     try:
       exp_group_name = str(log_to_wandb)
       wandb.init(project = config.WANDB_PROJECT_NAME,
-<<<<<<< HEAD
                group=exp_group_name)
-=======
                group=exp_group_name,
                resume="allow")
       wandb.config.update({
@@ -227,7 +212,6 @@
                 "s1_topics/user_prompt" : req.llm.user_prompt,
                 "s1_topics/system_prompt" : req.llm.system_prompt
                })
->>>>>>> 383ec509
       comment_lengths = [len(c.text) for c in req.comments]
       num_topics = len(tree["taxonomy"])
       subtopic_bins = [len(t["subtopics"]) for t in tree["taxonomy"]]
@@ -246,12 +230,9 @@
         "subtopic_bins" : subtopic_bins,
         "rows_to_tree" : wandb.Table(data=comms_tree_list,
                                      columns = ["comments", "taxonomy"]),
-<<<<<<< HEAD
         "step_taxonomy/model" : req.llm.model_name,
         "step_taxonomy/prompt" : req.llm.user_prompt,                   
 
-=======
->>>>>>> 383ec509
         # token counts
         "U_tok_N/taxonomy": usage.total_tokens,
         "U_tok_in/taxonomy" : usage.prompt_tokens,
@@ -510,9 +491,6 @@
     try:
       exp_group_name = str(log_to_wandb)
       wandb.init(project = config.WANDB_PROJECT_NAME,
-<<<<<<< HEAD
-                 group=exp_group_name)
-=======
                  group=exp_group_name,
                  resume="allow")
       wandb.config.update({
@@ -520,7 +498,6 @@
                   "s2_claims/user_prompt" : req.llm.user_prompt,
                   "s2_claims/system_prompt" : req.llm.system_prompt
                  })
->>>>>>> 383ec509
       wandb.log({
         "U_tok_N/claims" : TK_2_TOT,
         "U_tok_in/claims": TK_2_IN,
@@ -941,9 +918,6 @@
     try:
       exp_group_name = str(log_to_wandb)
       wandb.init(project = config.WANDB_PROJECT_NAME,
-<<<<<<< HEAD
-                 group = exp_group_name)
-=======
                  group = exp_group_name,
                  resume="allow")
       wandb.config.update({
@@ -952,7 +926,6 @@
                     "s3_dedup/system_prompt" : req.llm.system_prompt
                  })
 
->>>>>>> 383ec509
       report_data = [[json.dumps(full_sort_tree, indent=2)]]
       wandb.log({
         "U_tok_N/dedup" : TK_TOT,
@@ -960,12 +933,8 @@
         "U_tok_out/dedup" : TK_OUT,
         "deduped_claims" : wandb.Table(data=dupe_logs, columns = ["full_flat_claims", "deduped_claims"]),
         "t3c_report" : wandb.Table(data=report_data, columns = ["t3c_report"]),
-<<<<<<< HEAD
         "step_dedup/model" : req.llm.model_name,
         "step_dedup/prompt" : req.llm.user_prompt
-=======
-        
->>>>>>> 383ec509
       })
       # W&B run completion
       wandb.run.finish()
@@ -1026,11 +995,7 @@
   return cm
 
 def cruxes_for_topic(llm:dict, topic:str, topic_desc:str, claims:list, speaker_map:dict)-> dict:
-<<<<<<< HEAD
-  api_key = llm.api_key
-=======
   # api_key = llm.api_key
->>>>>>> 383ec509
   client = OpenAI(
     api_key=api_key
   )
@@ -1061,15 +1026,11 @@
       response_format={ "type": "json_object" }
   )
   crux = response.choices[0].message.content
-<<<<<<< HEAD
-  return {"crux" : json.loads(crux), "usage" : response.usage }
-=======
   try:
     crux_obj = json.loads(crux)
   except:
     crux_obj = crux
   return {"crux" : crux_obj, "usage" : response.usage }
->>>>>>> 383ec509
 
 def get_speakers_map(tree:dict):
   speakers = set()
@@ -1087,14 +1048,10 @@
   return speaker_map
 
 
-<<<<<<< HEAD
-@app.post("/cruxes/")
-def cruxes_from_tree(req:CruxesLLMConfig, log_to_wandb:str = "")-> dict:
-=======
-#@app.post("/cruxes/")
+
+@app.post("/cruxes")
 # TODO: configure optional TS calling, logic for extracting cruxes
 def cruxes_from_tree(req:CruxesLLMConfig, log_to_wandb:str = config.WANDB_GROUP_LOG_NAME)-> dict:
->>>>>>> 383ec509
   """ Given a topic, description, and corresponding list of claims, extract the
   crux claims that would best split the claims into agree/disagree sides
   Note: currently we do this for the subtopic level, could scale up to main topic?
@@ -1163,17 +1120,12 @@
     try:
       exp_group_name = str(log_to_wandb)
       wandb.init(project = config.WANDB_PROJECT_NAME,
-<<<<<<< HEAD
-                 group=exp_group_name
-                 )
-=======
                  group=exp_group_name,
                  resume="allow")
       wandb.config.update({
                    "s4_cruxes/model" : req.llm.model_name,
                   "s4_cruxes/prompt" : req.llm.user_prompt
                  })
->>>>>>> 383ec509
 
       # compute confusion matrix
       speaker_labels = sorted(speaker_map.keys())
@@ -1209,13 +1161,10 @@
         "U_tok_out/cruxes" : TK_OUT,
         "crux_explain" : wandb.Table(data=crux_data,
                                columns = ["topic", "description", "claims", "crux_explain"]),
-<<<<<<< HEAD
         "crux_YN" : wandb.Table(data=crux_claims, columns = ["crux", "agree", "disagree"]),
         "step_cruxes/model" : req.llm.model_name,
         "step_cruxes/prompt" : req.llm.user_prompt
-=======
-        "crux_YN" : wandb.Table(data=crux_claims, columns = ["crux", "agree", "disagree"])
->>>>>>> 383ec509
+
       })
       wandb.log({
         "crux_binary_conf_mat" : wandb.Table(data=conf_mat, columns = cols),
@@ -1232,12 +1181,8 @@
                "completion_tokens" : TK_OUT}
 
   return {"data" : cruxes, "usage" : net_usage}
-<<<<<<< HEAD
-=======
-
 
 if __name__ == "__main__":
     import uvicorn
     port = int(os.getenv("PORT", 8000))
-    uvicorn.run(app, host="0.0.0.0", port=port, reload=True)
->>>>>>> 383ec509
+    uvicorn.run(app, host="0.0.0.0", port=port, reload=True)