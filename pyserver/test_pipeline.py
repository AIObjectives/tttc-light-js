#!/usr/bin/env python
import json
from fastapi.testclient import TestClient
from main import app
import config
import os

import visualize as vz

##################
# Sample inputs  #
#----------------#

min_pets_1 = [{"id":"1", "text":"I love cats", "speaker" : "Alice"}]
min_pets_3 = [{"id":"1", "text":"I love cats", "speaker" : "Alice"},{"id":"2","text":"dogs are great", "speaker": "Bob"},{"id":"3","text":"I'm not sure about birds", "speaker" : "Charles"}]
pets_conflict = [{"id":"1", "text":"I love cats", "speaker" : "Alice"},{"id":"2","text":"dogs are great", "speaker": "Bob"},\
                {"id":"3","text":"I don't really like dogs because I've been bitten by some aggressive ones", "speaker" : "Alice"},\
                {"id":"4","text":"I don't like cats, they're so aloof and they don't really care about anyone ", "speaker": "Bob"}]



dupes_pets_5 = [{"id":"a", "text":"I love cats"},{"id":"b", "text":"dogs are great"},{"id":"c","text":"I'm not sure about birds"},\
                {"id":"d","text":"I really really love cats"},{"id":"e","text":"I don't know about birds"}]

longer_pets_15 = [{"id":"0", "text":"I love cats", "speaker" : "Alice"},{"id":"1","text":"I really really love dogs", "speaker" : "Bob"},{"id":"2","text":"I'm not sure about birds", "speaker" : "Charles"},\
  {"id":"3","text" : "Cats are my favorite", "speaker" : "Dany"},{"id":"4","text" : "Lizards are terrifying", "speaker" : "Alice"}, {"id":"5", "text" : "Lizards are so friggin scary", "speaker" : "Charles"},\
  {"id":"6","text" : "Dogs are the best", "speaker" : "Elinor"}, {"id":"7","text":  "No seriously dogs are great", "speaker" : "Bob"}, {"id":"8","text" : "Birds I'm hesitant about", "speaker" : "Elinor"},\
  {"id":"9","text" : "I'm wild about cats", "speaker" : "Gary"},{"id":"10","text" : "Dogs and cats are both adorable and fluffy", "speaker" : "Fiona"},{"id":"11","text" : "Good pets are chill", "speaker" : "Elinor"},
  {"id":"12","text" :"Cats are fantastic", "speaker" : "Alice"},{"id":"13","text" : "Lizards are gorgeous and I love them so much", "speaker" : "Elinor"},{"id":"14","text" : "Kittens are so boring", "speaker" : "Fiona"}]

topic_tree_4o = {"taxonomy" : [{'topicName': 'Pets', 'topicShortDescription': 'General opinions about common household pets.', 'subtopics': [{'subtopicName': 'Cats', 'subtopicShortDescription': 'Positive sentiments towards cats.'}, {'subtopicName': 'Dogs', 'subtopicShortDescription': 'Positive sentiments towards dogs.'}, {'subtopicName': 'Birds', 'subtopicShortDescription': 'Uncertainty or mixed feelings about birds.'}]}]}

speaker_pets_3 = [{"id":"a", "text":"I love cats", "speaker" : "Alice"},\
                {"id":"b", "text":"dogs are great", "speaker" : "Bob"},\
                {"id":"c","text":"I'm not sure about birds", "speaker" : "Charles"}]
            ##    {"id":"d","text":"I really really love cats"},{"id":"e","text":"I don't know about birds"}]

fancy_scifi_15 = [{"text" : "More epic fantasy worlds","speaker" : "Alice","id": "1"},\
{"text" : "Better conversations between characters","speaker" : "Bob","id": "2"},\
{"text" : "Interesting world-building","speaker" : "Charles","id": "3"},\
{"text" : "Plausible paths to utopia","speaker" : "Dany","id": "4"},\
{"text" : "Magical elements where individuals are special and beloved by the universe","speaker" : "Elinor","id": "5"},\
{"text" : "Long journeys where the characters encounter profound challenges and learn something new about themselves","speaker" : "Alice","id": "6"},\
{"text" : "More space operatic battles and detailed descriptions of advanced futuristic technology, perhaps faster than light travel, or quantum computing? Math theory also works","speaker" : "Bob","id": "7"},\
{"text" : "I'm especially into historically-grounded depictions or extrapolations of possible cultures, communities, art forms of aliens, how could our universe evolve differently?","speaker" : "Charles","id": "8"},\
{"text" : "Like a special gift, an incredibly powerful talisman from an old witch, being the long-lost princess of a kingdom—but also of course being empowered to make your own decisions and make the sacrifices and earn the scars of leadership, not just be handed the throne","speaker" : "Dany","id": "9"},\
{"text" : "Generalizing to our culture learning to understand others, accepting them, expanding the circle of empathy","speaker" : "Elinor","id": "10"},\
{"text" : "I like really fast-paced plot, almost cinematic, the play-by-play of long elaborate battles or quests, none of that touchy-feely stuff", "speaker" : "Dany", "id" : "11"},\
{"text" : "Emotionally realistic and rich relationships, how characters get to know each other and understand each other, I find that most interesting and compelling", "speaker" : "Alice", "id" : "12"},\
{"text" : "I love really long stories with multiple installments, fully exploring one amazing universe", "speaker" : "Charles", "id" : "13"},\
{"text" : "I don't like magic tricks, or powerful amulets or spells or deus ex machina spontaneous rescues for everyon—I want a scientific or technological explanation", "speaker" : "Bob", "id": "14"},\
{"text" : "When I read sequels, the second book in a series is often the best, and then it's like they run out of material and it gets boring. With the exception of Adrian Tchaikovsky", "speaker": "Alice", "id": "15"}
]

# NOTE: gpt-4o-mini is cheaper/better for basic tests, but it fails on some very basic deduplication
API_KEY = os.getenv('OPENAI_API_KEY')
base_llm = {
  "model_name" : "gpt-4o-mini",
  "system_prompt": config.SYSTEM_PROMPT,
  "api_key" : API_KEY
}

dupe_claims_4o_ids = {'Pets': {'total': 5, 'subtopics': {'Cats': {'total': 2, 'claims': [{'claim': 'Cats are the best household pets.', 'quote': 'I love cats', 'topicName': 'Pets', 'subtopicName': 'Cats', 'commentId': 'a'}, {'claim': 'Cats are the best household pets.', 'quote': 'I really really love cats', 'topicName': 'Pets', 'subtopicName': 'Cats', 'commentId': 'd'}]}, 'Dogs': {'total': 1, 'claims': [{'claim': 'Dogs are superior pets.', 'quote': 'dogs are great', 'topicName': 'Pets', 'subtopicName': 'Dogs', 'commentId': 'b'}]}, 'Birds': {'total': 2, 'claims': [{'claim': 'Birds are not ideal pets for everyone.', 'quote': "I'm not sure about birds.", 'topicName': 'Pets', 'subtopicName': 'Birds', 'commentId': 'c'}, {'claim': 'There is uncertainty about birds as pets.', 'quote': "I don't know about birds.", 'topicName': 'Pets', 'subtopicName': 'Birds', 'commentId': 'e'}]}}}}

dupe_claims_4o_speakers = {'Pets': {'total': 5, 'subtopics': {'Cats': {'total': 2, 'claims': [{'claim': 'Cats are the best household pets.', 'quote': 'I love cats', 'topicName': 'Pets', 'subtopicName': 'Cats', 'commentId': 'a', "speaker" : "Alice"}, {'claim': 'Cats are the best household pets.', 'quote': 'I really really love cats', 'topicName': 'Pets', 'subtopicName': 'Cats', 'commentId': 'd', "speaker" : "Dany"}]}, 'Dogs': {'total': 1, 'claims': [{'claim': 'Dogs are superior pets.', 'quote': 'dogs are great', 'topicName': 'Pets', 'subtopicName': 'Dogs', 'commentId': 'b', "speaker" : "Bob"}]}, 'Birds': {'total': 2, 'claims': [{'claim': 'Birds are not ideal pets for everyone.', 'quote': "I'm not sure about birds.", 'topicName': 'Pets', 'subtopicName': 'Birds', 'commentId': 'c', "speaker" : "Charles"}, {'claim': 'There is uncertainty about birds as pets.', 'quote': "I don't know about birds.", 'topicName': 'Pets', 'subtopicName': 'Birds', 'commentId': 'e', "speaker" : "Elinor"}]}}}}



# maximize readability
def json_print(json_obj):
  print(json.dumps(json_obj,indent=4))

###############
# Basic tests #
#-------------#

def test_topic_tree(comments=min_pets_3):
  llm = base_llm
  llm.update({"user_prompt" : config.COMMENT_TO_TREE_PROMPT})
  request ={"llm" : llm, "comments" : comments}
  response = client.post("/topic_tree/", json=request)
  json_print(response.json())

def test_claims(comments=dupes_pets_5):
  llm = base_llm
  llm.update({"user_prompt" : config.COMMENT_TO_CLAIMS_PROMPT})
  request ={"llm" : llm, "comments" : comments, "tree" : topic_tree_4o}
  response = client.post("/claims/", json=request)
  print(json.dumps(response.json(), indent=4))

def test_dupes(claims_tree=dupe_claims_4o_speakers):
  llm = base_llm
  llm.update({"user_prompt" : config.CLAIM_DEDUP_PROMPT})
  request ={"llm" : llm, "tree" : claims_tree, "sort" : "numPeople"}
  response = client.put("/sort_claims_tree/", json=request)
  print(json.dumps(response.json(), indent=4))

def test_cruxes(comments=longer_pets_15):
  llm = base_llm
  llm.update({"model_name" : "gpt-4-turbo-preview"})
  llm.update({"user_prompt" : config.COMMENT_TO_TREE_PROMPT})
  request ={"llm" : llm, "comments" : comments} 
  taxonomy = client.post("/topic_tree/", json=request).json()["data"]
  json_print(taxonomy)

  print("\n\nStep 2: Claims\n\n")
  llm.update({"model_name" : "gpt-4o-mini"})
  llm.update({"user_prompt" : config.COMMENT_TO_CLAIMS_PROMPT})
  request ={"llm" : llm, "comments" : comments, "tree" : {"taxonomy" :taxonomy}}
  claims = client.post("/claims/", json=request).json()["data"]
  json_print(claims)

  print("\n\nStep 3: Cruxes\n\n")
  llm.update({"user_prompt" : config.CRUX_PROMPT})
  request ={"llm" : llm, "topics" : taxonomy, "tree" : claims}
  cruxes = client.post("/cruxes/", json=request) #.json()["data"]
  print(cruxes)

def test_full_pipeline(comments=dupes_pets_5):
  print("Step 1: Topic tree\n\n")
  llm = base_llm
  # fancier model for more precise deduplication
  llm.update({"model_name" : "gpt-4-turbo-preview"})
  llm.update({"user_prompt" : config.COMMENT_TO_TREE_PROMPT})
  request ={"llm" : llm, "comments" : comments} 
  tree = client.post("/topic_tree/", json=request).json()["data"]
  json_print(tree)

  print("\n\nStep 2: Claims\n\n")
  llm.update({"user_prompt" : config.COMMENT_TO_CLAIMS_PROMPT})
  request ={"llm" : llm, "comments" : comments, "tree" : {"taxonomy" :tree}}
  claims = client.post("/claims/", json=request).json()["data"]
  json_print(claims)

  print("\n\nStep 3: Dedup & sort\n\n")
  llm.update({"user_prompt" : config.CLAIM_DEDUP_PROMPT})
<<<<<<< HEAD
  request ={"llm" : llm, "tree" : claims, "sort" : "numPeople"}
  full_tree = client.put("/sort_claims_tree/", json=request).json()["data"]
  json_print(full_tree)
=======
  request ={"llm" : llm, "tree" : claims , "sort" : "numPeople"}
  full_tree = client.put("/sort_claims_tree/", json=request)
  print(json.dumps(full_tree.json(), indent=4))
>>>>>>> 34e49922

#################
# W&B log tests #
#---------------#

def test_wb_topic_tree():
  llm = base_llm
  llm.update({"user_prompt" : config.COMMENT_TO_TREE_PROMPT})
  request ={"llm" : llm, "comments" : min_pets_3}
  response = client.post("/topic_tree/?log_to_wandb=local_test_0", json=request)
  json_print(response.json())

def test_wb_claims():
  llm = base_llm
  llm.update({"user_prompt" : config.COMMENT_TO_CLAIMS_PROMPT})
  request ={"llm" : llm, "comments" : dupes_pets_5, "tree" : topic_tree_4o}
  response = client.post("/claims/?log_to_wandb=local_test_0", json=request)
  json_print(response.json())

def test_wb_dupes():
  llm = base_llm
  llm.update({"user_prompt" : config.CLAIM_DEDUP_PROMPT})
  request ={"llm" : llm, "tree" : dupe_claims_4o_ids}
  response = client.put("/sort_claims_tree/?log_to_wandb=local_test_0", json=request)
  json_print(response.json())

def test_wb_full_pipeline(comments=dupes_pets_5):
  print("Step 1: Topic tree\n\n")
  llm = base_llm
  # fancier model for more precise deduplication
  llm.update({"model_name" : "gpt-4o"})
  llm.update({"user_prompt" : config.COMMENT_TO_TREE_PROMPT})
  request ={"llm" : llm, "comments" : comments} 
  tree = client.post("/topic_tree/?log_to_wandb=local_test_0", json=request).json()["data"]
  json_print(tree)

  print("\n\nStep 2: Claims\n\n")
  llm.update({"user_prompt" : config.COMMENT_TO_CLAIMS_PROMPT})
  request ={"llm" : llm, "comments" : comments, "tree" : {"taxonomy" :tree}}
  claims = client.post("/claims/?log_to_wandb=local_test_0", json=request).json()["data"]
  json_print(claims)

  print("\n\nStep 3: Dedup & sort\n\n")
  llm.update({"user_prompt" : config.CLAIM_DEDUP_PROMPT})
  request ={"llm" : llm, "tree" : claims }
  full_tree = client.put("/sort_claims_tree/?log_to_wandb=local_test_0", json=request)
  print(full_tree)
  #.json()["data"]
  #json_print(full_tree)

def test_wb_cruxes_pipeline(comments=pets_conflict):

  print("Step 1: Topic tree\n\n")
  llm = base_llm
  # fancier model for more precise deduplication
  llm.update({"model_name" : "gpt-4o-mini"})
  llm.update({"user_prompt" : config.COMMENT_TO_TREE_PROMPT})
  request ={"llm" : llm, "comments" : comments} 
  taxonomy = client.post("/topic_tree/?log_to_wandb=tavern", json=request).json()["data"]
  json_print(taxonomy)

  print("\n\nStep 2: Claims\n\n")
  llm.update({"user_prompt" : config.COMMENT_TO_CLAIMS_PROMPT})
  request ={"llm" : llm, "comments" : comments, "tree" : {"taxonomy" : taxonomy}}
  claims = client.post("/claims/?log_to_wandb=tavern", json=request).json()["data"]
  json_print(claims)

  print("\n\nStep 3: Cruxes\n\n")
  llm.update({"user_prompt" : config.CRUX_PROMPT})
  request ={"llm" : llm, "topics" : taxonomy, "tree" : claims}
  cruxes = client.post("/cruxes/?log_to_wandb=tavern", json=request) #.json()["data"]
  json_print(cruxes.json()["data"])

#############
# Run tests #
#-----------#
client = TestClient(app)
test_wb_cruxes_pipeline(fancy_scifi_15) #fancy_scifi_15)
#test_topic_tree(fancy_scifi_10)
#test_full_pipeline(fancy_scifi_10)
#test_cruxes(pets_conflict)

#test_full_pipeline(speaker_pets_3)
#test_claims(longer_pets_15)
#test_dupes()

#test_topic_tree(speaker_pets_3)
#test_claims()
#test_dupes()
test_full_pipeline(longer_pets_15)

#test_wb_topic_tree()
#test_wb_claims()
#test_wb_dupes()
#test_wb_full_pipeline(longer_pets_15)

# TODO: test with edge case inputs
# TODO: add assertions
# assert response.status_code == 200
# assert response.json() == {"name": "Foo", "price": 42}<|MERGE_RESOLUTION|>--- conflicted
+++ resolved
@@ -134,15 +134,9 @@
 
   print("\n\nStep 3: Dedup & sort\n\n")
   llm.update({"user_prompt" : config.CLAIM_DEDUP_PROMPT})
-<<<<<<< HEAD
-  request ={"llm" : llm, "tree" : claims, "sort" : "numPeople"}
-  full_tree = client.put("/sort_claims_tree/", json=request).json()["data"]
-  json_print(full_tree)
-=======
   request ={"llm" : llm, "tree" : claims , "sort" : "numPeople"}
   full_tree = client.put("/sort_claims_tree/", json=request)
   print(json.dumps(full_tree.json(), indent=4))
->>>>>>> 34e49922
 
 #################
 # W&B log tests #
