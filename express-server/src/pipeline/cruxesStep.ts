--- conflicted
+++ resolved
@@ -41,24 +41,18 @@
     return arg;
   };
 
-<<<<<<< HEAD
 export async function cruxesPipelineStep(
   env: Env,
   openaiAPIKey: string,
   input: CruxesStep["data"],
 ) {
-  const { cruxClaims, controversyMatrix, topCruxes, usage } =
+  const { cruxClaims, controversyMatrix, topCruxes, usage, cost } =
     await pyserverFetchClaims(
       `${env.PYSERVER_URL}/cruxes`,
       input,
       openaiAPIKey,
       env.NODE_ENV === "prod",
     )
-=======
-export async function cruxesPipelineStep(env: Env, input: CruxesStep["data"]) {
-  const { cruxClaims, controversyMatrix, topCruxes, usage, cost } =
-    await pyserverFetchClaims(`${env.PYSERVER_URL}/cruxes`, input)
->>>>>>> cfbf2464
       .then((res) => res.json())
       .then(logger("cruxes step returns: "))
       .then(apiPyserver.cruxesResponse.parse);
