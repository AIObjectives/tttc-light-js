import * as apiPyserver from "tttc-common/apiPyserver";
import { SortClaimTreeStep } from "./types";
import { Env } from "../types/context";
import { z } from "zod";

const typedFetch =
  <T extends z.ZodTypeAny>(bodySchema: T) =>
  async (
    url: string,
    body: z.infer<T>,
    openaiAPIKey: string,
    isProd: boolean,
  ) => {
    const fetchOptions: RequestInit = {
      method: "PUT",
      body: JSON.stringify(bodySchema.parse(body) as z.infer<T>),
      headers: {
        "Content-Type": "application/json",
        "openai-api-key": openaiAPIKey,
      },
    };

    // Explicitly set redirect to "follow" in production and staging to ensure any server redirects
    // (including potential HTTP to HTTPS redirects) are properly followed
    if (isProd || env.NODE_ENV === "staging") {
      fetchOptions.redirect = "follow";
    }

    return await fetch(url, fetchOptions);
  };

const pyserverFetchSortClaimsTree = typedFetch(
  apiPyserver.sortClaimsTreeRequest,
);

const logger =
  (prependMessage: string) =>
  <T>(arg: T): T => {
    console.log(prependMessage, arg);
    return arg;
  };

export async function sortClaimsTreePipelineStep(
  env: Env,
<<<<<<< HEAD
  openaiAPIKey: string,
  data: SortClaimTreeStep["data"],
=======
  input: SortClaimTreeStep["data"],
>>>>>>> cfbf2464
) {
  const { data, usage, cost } = await pyserverFetchSortClaimsTree(
    `${env.PYSERVER_URL}/sort_claims_tree`,
<<<<<<< HEAD
    data,
    openaiAPIKey,
    env.NODE_ENV === "prod",
=======
    input,
>>>>>>> cfbf2464
  )
    .then((res) => res.json())
    .then(logger("sort claims step returns: "))
    .then(apiPyserver.sortClaimsTreeResponse.parse);
  return { data, usage, cost };
}<|MERGE_RESOLUTION|>--- conflicted
+++ resolved
@@ -42,22 +42,13 @@
 
 export async function sortClaimsTreePipelineStep(
   env: Env,
-<<<<<<< HEAD
-  openaiAPIKey: string,
-  data: SortClaimTreeStep["data"],
-=======
   input: SortClaimTreeStep["data"],
->>>>>>> cfbf2464
 ) {
   const { data, usage, cost } = await pyserverFetchSortClaimsTree(
     `${env.PYSERVER_URL}/sort_claims_tree`,
-<<<<<<< HEAD
     data,
     openaiAPIKey,
     env.NODE_ENV === "prod",
-=======
-    input,
->>>>>>> cfbf2464
   )
     .then((res) => res.json())
     .then(logger("sort claims step returns: "))
