import * as apiPyserver from "tttc-common/apiPyserver";
import { ClaimsStep } from "./types";
import { Env } from "../types/context";
import { z } from "zod";

const typedFetch =
  <T extends z.ZodTypeAny>(bodySchema: T) =>
  async (url: string, body: z.infer<T>) =>
    await fetch(url, {
      method: "POST",
      body: JSON.stringify(bodySchema.parse(body) as z.infer<T>),
      headers: {
        "Content-Type": "application/json",
      },
      // wait for 7 minutes for full claims list
      // TODO: use message queue instead
      signal: AbortSignal.timeout(1200000),
    });

const pyserverFetchClaims = typedFetch(apiPyserver.claimsRequest);

const logger =
  (prependMessage: string) =>
  <T>(arg: T): T => {
    console.log(prependMessage, arg);
    return arg;
  };

export async function claimsPipelineStep(env: Env, input: ClaimsStep["data"]) {
<<<<<<< HEAD
  const { data, usage, cost } = await pyserverFetchClaims(
    `${env.PYSERVER_URL}/claims/`,
=======
  const { data, usage } = await pyserverFetchClaims(
    `${env.PYSERVER_URL}/claims`,
>>>>>>> 0ea7bab6
    input,
  )
    .then((res) => res.json())
    .then(logger("claims step returns: "))
    .then(apiPyserver.claimsReply.parse);

  return { claims_tree: data, usage, cost };
}<|MERGE_RESOLUTION|>--- conflicted
+++ resolved
@@ -27,13 +27,8 @@
   };
 
 export async function claimsPipelineStep(env: Env, input: ClaimsStep["data"]) {
-<<<<<<< HEAD
   const { data, usage, cost } = await pyserverFetchClaims(
     `${env.PYSERVER_URL}/claims/`,
-=======
-  const { data, usage } = await pyserverFetchClaims(
-    `${env.PYSERVER_URL}/claims`,
->>>>>>> 0ea7bab6
     input,
   )
     .then((res) => res.json())
