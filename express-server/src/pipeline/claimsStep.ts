--- conflicted
+++ resolved
@@ -53,25 +53,13 @@
         throw new Error(`Server responded with ${statusCode}: ${errorText}`);
       }
 
-<<<<<<< HEAD
-export async function claimsPipelineStep(env: Env, input: ClaimsStep["data"]) {
-  const { data, usage, cost } = await pyserverFetchClaims(
-    `${env.PYSERVER_URL}/claims/`,
-    input,
-  )
-    .then((res) => res.json())
-    .then(logger("claims step returns: "))
-    .then(apiPyserver.claimsReply.parse);
-
-  return { claims_tree: data, usage, cost };
-=======
       // Read the response body
       const jsonData = await body.json();
 
       // Validate the response
-      const { data, usage } = apiPyserver.claimsReply.parse(jsonData);
+      const { data, usage, cost } = apiPyserver.claimsReply.parse(jsonData);
 
-      return { claims_tree: data, usage };
+      return { claims_tree: data, usage, cost };
     } catch (requestError: any) {
       clearTimeout(timeoutId);
       console.error("Request error:", requestError.message);
@@ -88,5 +76,4 @@
 
     throw error;
   }
->>>>>>> f83f3099
 }